--- conflicted
+++ resolved
@@ -207,14 +207,8 @@
    the manager. */
   struct CacheIndexes {
     /* Per body cache entries indexed by DeformableBodyIndex. */
-<<<<<<< HEAD
-    std::vector<systems::CacheIndex> states;
     std::vector<systems::CacheIndex> solvers;
     std::vector<systems::CacheIndex> next_states;
-=======
-    std::vector<systems::CacheIndex> fem_solvers;
-    std::vector<systems::CacheIndex> next_fem_states;
->>>>>>> 7d77a97a
     std::vector<systems::CacheIndex> constraint_participations;
     std::vector<systems::CacheIndex> permutations;
     systems::CacheIndex participating_velocity_mux;
