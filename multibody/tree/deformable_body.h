--- conflicted
+++ resolved
@@ -420,18 +420,9 @@
   geometry::GeometryId geometry_id_{};
   /* The mesh of the deformable geometry (in its reference configuration) in
    its geometry frame. */
-<<<<<<< HEAD
-  std::optional<geometry::VolumeMesh<double>> mesh_G_;
-  /* The filament geometry (in its reference configuration) in its geometry
-   frame. */
-  std::optional<geometry::Filament> filament_G_;
-  /* The pose of the deformable geometry (in its reference configuration) in
-   the world frame. */
-=======
   geometry::VolumeMesh<double> mesh_G_;
   /* The pose of the deformable geometry (in its reference configuration) at
    registration in the world frame. */
->>>>>>> 7d77a97a
   math::RigidTransform<double> X_WG_;
   /* The default pose of the deformable geometry (in its reference
    configuration) in the world frame. */
