#include "drake/multibody/tree/deformable_body.h"

#include "drake/common/overloaded.h"
#include "drake/geometry/scene_graph.h"
#include "drake/math/axis_angle.h"
#include "drake/math/frame_transport.h"
#include "drake/multibody/fem/corotated_model.h"
#include "drake/multibody/fem/dirichlet_boundary_condition.h"
#include "drake/multibody/fem/linear_constitutive_model.h"
#include "drake/multibody/fem/linear_corotated_model.h"
#include "drake/multibody/fem/linear_simplex_element.h"
#include "drake/multibody/fem/neohookean_model.h"
#include "drake/multibody/fem/simplex_gaussian_quadrature.h"
#include "drake/multibody/fem/velocity_newmark_scheme.h"
#include "drake/multibody/fem/volumetric_model.h"
#include "drake/multibody/tree/force_density_field.h"
#include "drake/multibody/tree/multibody_tree.h"
#include "drake/multibody/tree/multibody_tree_indexes.h"

namespace drake {
namespace multibody {

using fem::MaterialModel;
using geometry::GeometryId;
using geometry::GeometryInstance;
using geometry::VolumeMesh;

template <typename T>
ScopedName DeformableBody<T>::scoped_name() const {
  return ScopedName(
      this->get_parent_tree().GetModelInstanceName(this->model_instance()),
      name_);
}

template <typename T>
void DeformableBody<T>::SetWallBoundaryCondition(const Vector3<T>& p_WQ,
                                                 const Vector3<T>& n_W) const {
  DRAKE_THROW_UNLESS(n_W.norm() > 1e-10);
  const Vector3<T> nhat_W = n_W.normalized();

  constexpr int kDim = 3;
  auto is_inside_wall = [&p_WQ, &nhat_W](const Vector3<T>& p_WV) {
    const T distance_to_wall = (p_WV - p_WQ).dot(nhat_W);
    return distance_to_wall < 0;
  };

  if (fem_model_) {
    const int num_nodes = fem_model_->num_nodes();
    fem::internal::DirichletBoundaryCondition<T> bc;
    for (int n = 0; n < num_nodes; ++n) {
      const int dof_index = kDim * n;
      const auto p_WV = reference_positions_.template segment<kDim>(dof_index);
      if (is_inside_wall(p_WV)) {
        /* Set this node to be subject to zero Dirichlet BC. */
        bc.AddBoundaryCondition(fem::FemNodeIndex(n),
                                {p_WV, Vector3<T>::Zero(), Vector3<T>::Zero()});
      }
    }
    fem_model_->SetDirichletBoundaryCondition(bc);
  } else if (der_model_) {
    const int num_nodes = der_model_->num_nodes();
    /* Fix the nodes that are inside the wall. */
    std::vector<int> fixed_node_indexes;
    for (int i = 0; i < num_nodes; ++i) {
      const auto p_WV = reference_positions_.template segment<kDim>(kDim * i);
      if (is_inside_wall(p_WV)) {
        der_model_->FixPosition(der::DerNodeIndex(i));
        fixed_node_indexes.push_back(i);
      }
    }
    /* If node i and node i+1 are fixed, also fix edge i. */
    for (int k = 0; k < ssize(fixed_node_indexes); ++k) {
      const int i = fixed_node_indexes[k];
      const int ip1 =
          der_model_->has_closed_ends() ? (i + 1) % num_nodes : (i + 1);
      if (ip1 == fixed_node_indexes[(k + 1) % ssize(fixed_node_indexes)]) {
        der_model_->FixPosition(der::DerEdgeIndex(i));
      }
    }
  } else {
    DRAKE_UNREACHABLE();
  }
}

template <typename T>
MultibodyConstraintId DeformableBody<T>::AddFixedConstraint(
    const RigidBody<T>& body_B, const math::RigidTransform<double>& X_BA,
    const geometry::Shape& shape_G, const math::RigidTransform<double>& X_BG) {
  if (&this->get_parent_tree().get_body(body_B.index()) != &body_B) {
    throw std::logic_error(fmt::format(
        "AddFixedConstraint(): The rigid body with name {} is not registered "
        "with the MultibodyPlant owning the deformable model.",
        body_B.name()));
  }
  // TODO(wei-chen): Implement DeformableBody::AddFixedConstraint for DerModel.
  /* X_WG is the pose of this body's reference mesh in the world frame. In the
   scope of this function, we call that the A frame and G is used to denote
   the rigid body's geometry, so we rename X_WG_ to X_WA here to avoid
   confusion. */
  const math::RigidTransformd& X_WA = X_WG_;
  const MultibodyConstraintId constraint_id =
      MultibodyConstraintId::get_new_id();
  /* Create an empty spec first. We will add to it. */
  internal::DeformableRigidFixedConstraintSpec spec{
      id_, body_B.index(), {}, {}, constraint_id};
  geometry::SceneGraph<double> scene_graph;
  geometry::SourceId source_id = scene_graph.RegisterSource("deformable_model");
  /* Register the geometry in deformable reference geometry A frame. */
  const math::RigidTransform<double> X_AG = X_BA.InvertAndCompose(X_BG);
  auto instance =
      std::make_unique<GeometryInstance>(X_AG, shape_G.Clone(), "rigid shape");
  GeometryId geometry_id =
      scene_graph.RegisterAnchoredGeometry(source_id, std::move(instance));
  scene_graph.AssignRole(source_id, geometry_id,
                         geometry::ProximityProperties());
  auto context = scene_graph.CreateDefaultContext();
  auto query =
      scene_graph.get_query_output_port().Eval<geometry::QueryObject<double>>(
          *context);
  const VectorX<double>& p_WPi = reference_positions_;
  for (int vertex_index = 0; vertex_index < fem_model_->num_nodes();
       ++vertex_index) {
    /* The vertex position in the deformable body's geometry frame. */
    const Vector3<double>& p_APi =
        X_WA.inverse() * p_WPi.template segment<3>(vertex_index * 3);
    /* Note that `shape` is also registered in the A frame in the throw-away
     scene graph. */
    const std::vector<geometry::SignedDistanceToPoint<double>>
        signed_distances = query.ComputeSignedDistanceToPoint(p_APi);
    DRAKE_DEMAND(ssize(signed_distances) == 1);
    const double signed_distance = signed_distances[0].distance;
    if (signed_distance <= 0.0) {
      spec.vertices.push_back(vertex_index);
      /* Qi is conincident with Pi. */
      spec.p_BQs.emplace_back(X_BA * p_APi);
    }
  }
  // TODO(xuchenhan-tri): consider adding an option to allow empty constraint.
  if (spec.vertices.size() == 0) {
    throw std::runtime_error(fmt::format(
        "AddFixedConstraint(): No constraint has been added between deformable "
        "body with id {} and rigid body with name {}. Remove the call to "
        "AddFixedConstraint() if this is intended.",
        id_, body_B.name()));
  }
  fixed_constraint_specs_.push_back(std::move(spec));
  return constraint_id;
}

template <typename T>
void DeformableBody<T>::SetPositions(
    systems::Context<T>* context,
    const Eigen::Ref<const Matrix3X<T>>& q) const {
  DRAKE_THROW_UNLESS(context != nullptr);
  this->GetParentTreeSystem().ValidateContext(*context);
  if (fem_model_) {
    const int num_nodes = fem_model_->num_nodes();
    DRAKE_THROW_UNLESS(q.cols() == num_nodes);
    auto all_finite = [](const Matrix3X<T>& positions) {
      return positions.array().isFinite().all();
    };
    DRAKE_THROW_UNLESS(all_finite(q));

    context->get_mutable_discrete_state(discrete_state_index_)
        .get_mutable_value()
        .head(num_nodes * 3) = Eigen::Map<const VectorX<T>>(q.data(), q.size());
  } else if (der_model_) {
    const int num_nodes = der_model_->num_nodes();
    DRAKE_THROW_UNLESS(q.cols() == num_nodes);
    Eigen::VectorBlock<VectorX<T>> discrete_state_vector =
        context->get_mutable_discrete_state(discrete_state_index_)
            .get_mutable_value();
    for (int i = 0; i < num_nodes; ++i)
      discrete_state_vector.template segment<3>(4 * i) = q.col(i);
  } else {
    DRAKE_UNREACHABLE();
  }
}

template <typename T>
Matrix3X<T> DeformableBody<T>::GetPositions(
    const systems::Context<T>& context) const {
  this->GetParentTreeSystem().ValidateContext(context);

  if (fem_model_) {
    const int num_nodes = fem_model_->num_nodes();
    const VectorX<T>& q = context.get_discrete_state(discrete_state_index_)
                              .get_value()
                              .head(num_nodes * 3);
    return Eigen::Map<const Matrix3X<T>>(q.data(), 3, num_nodes);
  } else if (der_model_) {
    const VectorX<T>& discrete_state_vector =
        context.get_discrete_state(discrete_state_index_).get_value();
    const int num_nodes = der_model_->num_nodes();
    Matrix3X<T> node_positions(3, num_nodes);
    for (int i = 0; i < num_nodes; ++i) {
      node_positions.col(i) = discrete_state_vector.template segment<3>(4 * i);
    }
    return node_positions;
  } else {
    DRAKE_UNREACHABLE();
  }
}

template <typename T>
bool DeformableBody<T>::is_enabled(const systems::Context<T>& context) const {
  this->GetParentTreeSystem().ValidateContext(context);
  return context.get_parameters().template get_abstract_parameter<bool>(
      is_enabled_parameter_index_);
}

template <typename T>
void DeformableBody<T>::Disable(systems::Context<T>* context) const {
  DRAKE_THROW_UNLESS(context != nullptr);
  this->GetParentTreeSystem().ValidateContext(*context);
  context->get_mutable_abstract_parameter(is_enabled_parameter_index_)
      .template set_value<bool>(false);
  /* Set both the accelerations and the velocities to zero, noting that the
   dofs are stored in the order of q, v, and then a. */
  context->get_mutable_discrete_state(discrete_state_index_)
      .get_mutable_value()
      .segment(num_dofs(), 2 * num_dofs())
      .setZero();
}

template <typename T>
void DeformableBody<T>::Enable(systems::Context<T>* context) const {
  DRAKE_THROW_UNLESS(context != nullptr);
  this->GetParentTreeSystem().ValidateContext(*context);
  context->get_mutable_abstract_parameter(is_enabled_parameter_index_)
      .set_value(true);
}

template <typename T>
Vector3<T> DeformableBody<T>::CalcCenterOfMassPositionInWorld(
    const systems::Context<T>& context) const {
  DRAKE_DEMAND(fem_model_ != nullptr);
  const fem::FemState<T>& fem_state =
      this->GetParentTreeSystem()
          .get_cache_entry(fem_state_cache_index_)
          .template Eval<fem::FemState<T>>(context);
  return fem_model_->CalcCenterOfMassPositionInWorld(fem_state);
}

template <typename T>
Vector3<T> DeformableBody<T>::CalcCenterOfMassTranslationalVelocityInWorld(
    const systems::Context<T>& context) const {
  DRAKE_DEMAND(fem_model_ != nullptr);
  const fem::FemState<T>& fem_state =
      this->GetParentTreeSystem()
          .get_cache_entry(fem_state_cache_index_)
          .template Eval<fem::FemState<T>>(context);
  return fem_model_->CalcCenterOfMassTranslationalVelocityInWorld(fem_state);
}

template <typename T>
Vector3<T> DeformableBody<T>::CalcEffectiveAngularVelocity(
    const systems::Context<T>& context) const {
  DRAKE_DEMAND(fem_model_ != nullptr);
  const fem::FemState<T>& fem_state =
      this->GetParentTreeSystem()
          .get_cache_entry(fem_state_cache_index_)
          .template Eval<fem::FemState<T>>(context);
  return fem_model_->CalcEffectiveAngularVelocity(fem_state);
}

template <typename T>
DeformableBody<T>::DeformableBody(
    DeformableBodyIndex index, DeformableBodyId id, std::string name,
    GeometryId geometry_id, ModelInstanceIndex model_instance,
    const VolumeMesh<double>& mesh_G, const math::RigidTransform<double>& X_WG,
    const fem::DeformableBodyConfig<T>& config, const Vector3<double>& weights)
    : MultibodyElement<T>(model_instance, index),
      id_(id),
      name_(std::move(name)),
      geometry_id_(geometry_id),
      mesh_G_(mesh_G),
      X_WG_(X_WG),
      X_WD_(X_WG),
      config_(config) {
  if constexpr (std::is_same_v<T, double>) {
    geometry::VolumeMesh<double> mesh_W = mesh_G;
    mesh_W.TransformVertices(X_WG);
    BuildLinearVolumetricModel(mesh_W, config, weights);
    reference_positions_.resize(3 * mesh_W.num_vertices());
    for (int v = 0; v < mesh_W.num_vertices(); ++v) {
      reference_positions_.template segment<3>(3 * v) = mesh_W.vertex(v);
    }
  } else {
    throw std::runtime_error(
        "DeformableBody<T>::DeformableBody(): T must be double.");
  }
}

template <typename T>
DeformableBody<T>::DeformableBody(DeformableBodyIndex index,
                                  DeformableBodyId id, std::string name,
                                  geometry::GeometryId geometry_id,
                                  ModelInstanceIndex model_instance,
                                  const geometry::Filament& filament_G,
                                  const math::RigidTransform<double>& X_WG,
                                  const fem::DeformableBodyConfig<T>& config)
    : MultibodyElement<T>(model_instance, index),
      id_(id),
      name_(std::move(name)),
      geometry_id_(geometry_id),
      filament_G_(filament_G),
      X_WG_(X_WG),
      config_(config) {
  if constexpr (std::is_same_v<T, double>) {
    BuildFilamentDerModel(X_WG, filament_G, config);
    reference_positions_ = (X_WG * filament_G.node_pos()).reshaped();
  } else {
    throw std::runtime_error(
        "DeformableBody<T>::DeformableBody(): T must be double.");
  }
}

template <typename T>
std::unique_ptr<DeformableBody<double>> DeformableBody<T>::CloneToDouble()
    const {
  if constexpr (!std::is_same_v<T, double>) {
    /* A non-double body shouldn't exist in the first place. */
    DRAKE_UNREACHABLE();
  } else {
    std::unique_ptr<DeformableBody<double>> clone;
    if (mesh_G_.has_value()) {
      clone =
          std::unique_ptr<DeformableBody<double>>(new DeformableBody<double>(
              this->index(), id_, name_, geometry_id_, this->model_instance(),
              *mesh_G_, X_WG_, config_, fem_model_->tangent_matrix_weights()));
    } else if (filament_G_.has_value()) {
      clone =
          std::unique_ptr<DeformableBody<double>>(new DeformableBody<double>(
              this->index(), id_, name_, geometry_id_, this->model_instance(),
              *filament_G_, X_WG_, config_));
    } else {
      DRAKE_UNREACHABLE();
    }
    /* We go through all data member one by one in order, and either copy them
     over or explain why they don't need to be copied. */
    /* id_ is copied in the constructor above. */
    /* name_ is copied in the constructor above. */
    /* geometry_id_ is copied in the constructor above. */
    /* mesh_G_ is copied in the constructor above. */
    /* filament_G_ is copied in the constructor above. */
    /* X_WG_ is copied in the constructor above. */
    /* Copy over X_WD_. */
    clone->X_WD_ = X_WD_;
    /* config_ is copied in the constructor above. */
    /* Copy over reference_positions_. */
    clone->reference_positions_ = reference_positions_;
    /* fem_model_ is constructed in the constructor above. */
    /* discrete_state_index_ is set in DoDeclareDiscreteState() when the
     owning DeformableModel declares system resources. */
    /* is_enabled_parameter_index_ is set in DoDeclareParameters() when the
     owning DeformableModel declares system resources. */
    /* Copy over fixed_constraint_specs_. */
    clone->fixed_constraint_specs_ = fixed_constraint_specs_;
    /* gravity_forces_ and external_forces_ are set when the owning
     DeformableModel declares system resources. */
    return clone;
  }
}

template <typename T>
void DeformableBody<T>::SetExternalForces(
    const std::vector<std::unique_ptr<ForceDensityFieldBase<T>>>&
        external_forces,
    const Vector3<T>& gravity) {
  const T& density = config_.mass_density();
  gravity_force_ = std::make_unique<GravityForceField<T>>(gravity, density);
  external_forces_.clear();
  external_forces_.push_back(gravity_force_.get());
  for (const auto& force : external_forces) {
    external_forces_.push_back(force.get());
  }
}

template <typename T>
template <typename T1>
typename std::enable_if_t<std::is_same_v<T1, double>, void>
DeformableBody<T>::BuildLinearVolumetricModel(
    const VolumeMesh<double>& mesh, const fem::DeformableBodyConfig<T>& config,
    const Vector3<double>& weights) {
  switch (config.material_model()) {
    case MaterialModel::kLinear:
      BuildLinearVolumetricModelHelper<fem::internal::LinearConstitutiveModel>(
          mesh, config, weights);
      break;
    case MaterialModel::kCorotated:
      BuildLinearVolumetricModelHelper<fem::internal::CorotatedModel>(
          mesh, config, weights);
      break;
    case MaterialModel::kNeoHookean:
      BuildLinearVolumetricModelHelper<fem::internal::NeoHookeanModel>(
          mesh, config, weights);
      break;
    case MaterialModel::kLinearCorotated:
      BuildLinearVolumetricModelHelper<fem::internal::LinearCorotatedModel>(
          mesh, config, weights);
      break;
  }
}

template <typename T>
template <template <typename> class Model, typename T1>
typename std::enable_if_t<std::is_same_v<T1, double>, void>
DeformableBody<T>::BuildLinearVolumetricModelHelper(
    const VolumeMesh<double>& mesh, const fem::DeformableBodyConfig<T>& config,
    const Vector3<double>& weights) {
  constexpr int kNaturalDimension = 3;
  constexpr int kSpatialDimension = 3;
  constexpr int kQuadratureOrder = 1;
  using QuadratureType =
      fem::internal::SimplexGaussianQuadrature<kNaturalDimension,
                                               kQuadratureOrder>;
  constexpr int kNumQuads = QuadratureType::num_quadrature_points;
  using IsoparametricElementType =
      fem::internal::LinearSimplexElement<T, kNaturalDimension,
                                          kSpatialDimension, kNumQuads>;
  using ConstitutiveModelType = Model<T>;
  static_assert(
      std::is_base_of_v<
          fem::internal::ConstitutiveModel<
              ConstitutiveModelType, typename ConstitutiveModelType::Traits>,
          ConstitutiveModelType>,
      "The template parameter 'Model' must be derived from "
      "ConstitutiveModel.");
  using FemElementType =
      fem::internal::VolumetricElement<IsoparametricElementType, QuadratureType,
                                       ConstitutiveModelType>;
  using FemModelType = fem::internal::VolumetricModel<FemElementType>;

  const fem::DampingModel<T> damping_model(
      config.mass_damping_coefficient(),
      config.stiffness_damping_coefficient());

  auto concrete_fem_model = std::make_unique<FemModelType>(weights);
  ConstitutiveModelType constitutive_model(config.youngs_modulus(),
                                           config.poissons_ratio());
  typename FemModelType::VolumetricBuilder builder(concrete_fem_model.get());
  builder.AddLinearTetrahedralElements(mesh, constitutive_model,
                                       config.mass_density(), damping_model);
  builder.Build();
  fem_model_ = std::move(concrete_fem_model);
}

template <typename T>
<<<<<<< HEAD
template <typename T1>
typename std::enable_if_t<std::is_same_v<T1, double>, void>
DeformableBody<T>::BuildFilamentDerModel(
    const math::RigidTransform<T>& X_WG, const geometry::Filament& filament_G,
    const fem::DeformableBodyConfig<T>& config) {
  const Eigen::Matrix3X<T> node_pos = X_WG * filament_G.node_pos();
  const Eigen::Matrix3X<T> edge_m1 = X_WG.rotation() * filament_G.edge_m1();
  const int num_nodes = node_pos.cols();
  const int num_edges = edge_m1.cols();
  DRAKE_THROW_UNLESS(num_nodes >= 2);
  DRAKE_THROW_UNLESS(num_edges ==
                     (filament_G.closed() ? num_nodes : num_nodes - 1));
  Eigen::Matrix3X<T> edge_t(3, num_edges);
  for (int i = 0; i < num_edges; ++i) {
    const int ip1 = (i + 1) % num_nodes;
    edge_t.col(i) = math::internal::NormalizeOrThrow<T>(
        node_pos.col(ip1) - node_pos.col(i), __func__);
  }
  Eigen::Matrix3X<T> edge_d1(3, num_edges);
  math::SpaceParallelFrameTransport<T>(edge_t, edge_m1.col(0), &edge_d1);

  typename der::DerModel<T>::Builder builder;
  builder.AddFirstEdge(node_pos.col(0), 0.0, node_pos.col(1), edge_m1.col(0));
  for (int i = 1; i < num_edges; ++i) {
    const T gamma_i = math::SignedAngleAroundAxis<T>(
        edge_d1.col(i), edge_m1.col(i), edge_t.col(i));
    const int ip1 = (i + 1) % num_nodes;
    builder.AddEdge(gamma_i, node_pos.col(ip1));
  }

  builder.SetUndeformedStateToInitialState();

  const T E = config.youngs_modulus();
  const T G = E / (2 * (1 + config.poissons_ratio()));
  const T rho = config.mass_density();
  builder.SetMaterialProperties(E, G, rho);
  builder.SetDampingCoefficients(config.mass_damping_coefficient(),
                                 config.stiffness_damping_coefficient());

  std::visit(
      overloaded{
          [&builder](const geometry::Filament::CircularCrossSection& cs) {
            builder.SetCircularCrossSection(cs.diameter / 2);
          },
          [&builder](const geometry::Filament::RectangularCrossSection& cs) {
            builder.SetRectangularCrossSection(cs.width, cs.height);
          }},
      filament_G.cross_section());

  der_model_ = builder.Build();
}

template <typename T>
void DeformableBody<T>::DoDeclareDiscreteState(
    internal::MultibodyTreeSystem<T>* tree_system) {
  if (fem_model_) {
    std::unique_ptr<fem::FemState<T>> default_fem_state =
        fem_model_->MakeFemState();
    const int num_dofs = default_fem_state->num_dofs();
    VectorX<T> model_state(num_dofs * 3 /* q, v, and a */);
    model_state.head(num_dofs) = default_fem_state->GetPositions();
    model_state.segment(num_dofs, num_dofs) =
        default_fem_state->GetVelocities();
    model_state.tail(num_dofs) = default_fem_state->GetAccelerations();
    discrete_state_index_ =
        this->DeclareDiscreteState(tree_system, model_state);
  } else if (der_model_) {
    std::unique_ptr<der::internal::DerState<T>> default_der_state =
        der_model_->CreateDerState();
    VectorX<T> model_state = default_der_state->Serialize();
    discrete_state_index_ =
        this->DeclareDiscreteState(tree_system, model_state);
  } else {
    DRAKE_UNREACHABLE();
  }
}

}  // namespace multibody
}  // namespace drake
=======
void DeformableBody<T>::DoDeclareDiscreteState(
    internal::MultibodyTreeSystem<T>* tree_system) {
  const int num_dofs = fem_model_->num_dofs();
  VectorX<T> model_state = VectorX<T>::Zero(num_dofs * 3 /* q, v, and a */);
  model_state.head(num_dofs) = CalcDefaultPositions();
  discrete_state_index_ = this->DeclareDiscreteState(tree_system, model_state);
}

template <typename T>
void DeformableBody<T>::SetDefaultState(const systems::Context<T>&,
                                        systems::State<T>* state) const {
  state->get_mutable_discrete_state(discrete_state_index_)
      .get_mutable_value()
      .head(fem_model_->num_dofs()) = CalcDefaultPositions();
}

template <typename T>
VectorX<T> DeformableBody<T>::CalcDefaultPositions() const {
  const VectorX<double>& p_WVg = reference_positions_;
  const int num_dofs = fem_model_->num_dofs();
  VectorX<T> p_WVd = VectorX<T>::Zero(num_dofs);
  /* `reference_positions_` stores the list of p_WVg for all vertices V
   in the mesh and we have p_WVg = X_WG * p_GV, where p_GV is the position
   of vertex V in the geometry frame G.
   Now we want the default state to store the poisitions p_WVd, the positions
   of the vertices of the deformable body with the default pose D, which is
   given by p_WVd = X_WD * p_DV. By noting p_DV = p_GV, we get
   p_WVd = X_WD * p_GV = X_WD * X_WG⁻¹ * p_WVd. */
  const math::RigidTransform<double> X_DG = X_WD_ * X_WG_.inverse();
  for (int i = 0; i < num_dofs / 3; ++i) {
    p_WVd.template segment<3>(3 * i) = X_DG * p_WVg.template segment<3>(3 * i);
  }
  return p_WVd;
}

template <typename T>
void DeformableBody<T>::DoDeclareParameters(
    internal::MultibodyTreeSystem<T>* tree_system) {
  is_enabled_parameter_index_ =
      this->DeclareAbstractParameter(tree_system, Value<bool>(true));
}

template <typename T>
void DeformableBody<T>::DoDeclareCacheEntries(
    internal::MultibodyTreeSystem<T>* tree_system) {
  /* Declare cache entry for FemState. */
  DRAKE_DEMAND(fem_model_ != nullptr);
  std::unique_ptr<fem::FemState<T>> model_state = fem_model_->MakeFemState();
  const auto& fem_state_cache_entry = this->DeclareCacheEntry(
      tree_system, fmt::format("fem_state_for_body_{}", id_.get_value()),
      systems::ValueProducer(
          *model_state,
          std::function<void(const systems::Context<T>&, fem::FemState<T>*)>(
              [this](const systems::Context<T>& context,
                     fem::FemState<T>* state) {
                this->CalcFemStateFromDiscreteValues(context, state);
              })),
      {tree_system->xd_ticket()});
  fem_state_cache_index_ = fem_state_cache_entry.cache_index();
}

template <typename T>
void DeformableBody<T>::CalcFemStateFromDiscreteValues(
    const systems::Context<T>& context, fem::FemState<T>* fem_state) const {
  DRAKE_DEMAND(fem_state != nullptr);
  const systems::BasicVector<T>& discrete_vector =
      context.get_discrete_state().get_vector(discrete_state_index_);
  const VectorX<T>& discrete_value = discrete_vector.value();
  DRAKE_DEMAND(discrete_value.size() % 3 == 0);
  const int num_dofs = discrete_value.size() / 3;
  DRAKE_DEMAND(num_dofs == fem_model_->num_dofs());

  fem_state->SetPositions(discrete_value.head(num_dofs));
  fem_state->SetVelocities(discrete_value.segment(num_dofs, num_dofs));
  fem_state->SetAccelerations(discrete_value.tail(num_dofs));
}
>>>>>>> 7d77a97a

DRAKE_DEFINE_CLASS_TEMPLATE_INSTANTIATIONS_ON_DEFAULT_SCALARS(
    class ::drake::multibody::DeformableBody);

}  // namespace multibody
}  // namespace drake<|MERGE_RESOLUTION|>--- conflicted
+++ resolved
@@ -447,7 +447,6 @@
 }
 
 template <typename T>
-<<<<<<< HEAD
 template <typename T1>
 typename std::enable_if_t<std::is_same_v<T1, double>, void>
 DeformableBody<T>::BuildFilamentDerModel(
@@ -525,9 +524,85 @@
   }
 }
 
-}  // namespace multibody
-}  // namespace drake
-=======
+template <typename T>
+template <typename T1>
+typename std::enable_if_t<std::is_same_v<T1, double>, void>
+DeformableBody<T>::BuildFilamentDerModel(
+    const math::RigidTransform<T>& X_WG, const geometry::Filament& filament_G,
+    const fem::DeformableBodyConfig<T>& config) {
+  const Eigen::Matrix3X<T> node_pos = X_WG * filament_G.node_pos();
+  const Eigen::Matrix3X<T> edge_m1 = X_WG.rotation() * filament_G.edge_m1();
+  const int num_nodes = node_pos.cols();
+  const int num_edges = edge_m1.cols();
+  DRAKE_THROW_UNLESS(num_nodes >= 2);
+  DRAKE_THROW_UNLESS(num_edges ==
+                     (filament_G.closed() ? num_nodes : num_nodes - 1));
+  Eigen::Matrix3X<T> edge_t(3, num_edges);
+  for (int i = 0; i < num_edges; ++i) {
+    const int ip1 = (i + 1) % num_nodes;
+    edge_t.col(i) = math::internal::NormalizeOrThrow<T>(
+        node_pos.col(ip1) - node_pos.col(i), __func__);
+  }
+  Eigen::Matrix3X<T> edge_d1(3, num_edges);
+  math::SpaceParallelFrameTransport<T>(edge_t, edge_m1.col(0), &edge_d1);
+
+  typename der::DerModel<T>::Builder builder;
+  builder.AddFirstEdge(node_pos.col(0), 0.0, node_pos.col(1), edge_m1.col(0));
+  for (int i = 1; i < num_edges; ++i) {
+    const T gamma_i = math::SignedAngleAroundAxis<T>(
+        edge_d1.col(i), edge_m1.col(i), edge_t.col(i));
+    const int ip1 = (i + 1) % num_nodes;
+    builder.AddEdge(gamma_i, node_pos.col(ip1));
+  }
+
+  builder.SetUndeformedStateToInitialState();
+
+  const T E = config.youngs_modulus();
+  const T G = E / (2 * (1 + config.poissons_ratio()));
+  const T rho = config.mass_density();
+  builder.SetMaterialProperties(E, G, rho);
+  builder.SetDampingCoefficients(config.mass_damping_coefficient(),
+                                 config.stiffness_damping_coefficient());
+
+  std::visit(
+      overloaded{
+          [&builder](const geometry::Filament::CircularCrossSection& cs) {
+            builder.SetCircularCrossSection(cs.diameter / 2);
+          },
+          [&builder](const geometry::Filament::RectangularCrossSection& cs) {
+            builder.SetRectangularCrossSection(cs.width, cs.height);
+          }},
+      filament_G.cross_section());
+
+  der_model_ = builder.Build();
+}
+
+template <typename T>
+void DeformableBody<T>::DoDeclareDiscreteState(
+    internal::MultibodyTreeSystem<T>* tree_system) {
+  if (fem_model_) {
+    std::unique_ptr<fem::FemState<T>> default_fem_state =
+        fem_model_->MakeFemState();
+    const int num_dofs = default_fem_state->num_dofs();
+    VectorX<T> model_state(num_dofs * 3 /* q, v, and a */);
+    model_state.head(num_dofs) = default_fem_state->GetPositions();
+    model_state.segment(num_dofs, num_dofs) =
+        default_fem_state->GetVelocities();
+    model_state.tail(num_dofs) = default_fem_state->GetAccelerations();
+    discrete_state_index_ =
+        this->DeclareDiscreteState(tree_system, model_state);
+  } else if (der_model_) {
+    std::unique_ptr<der::internal::DerState<T>> default_der_state =
+        der_model_->CreateDerState();
+    VectorX<T> model_state = default_der_state->Serialize();
+    discrete_state_index_ =
+        this->DeclareDiscreteState(tree_system, model_state);
+  } else {
+    DRAKE_UNREACHABLE();
+  }
+}
+
+template <typename T>
 void DeformableBody<T>::DoDeclareDiscreteState(
     internal::MultibodyTreeSystem<T>* tree_system) {
   const int num_dofs = fem_model_->num_dofs();
@@ -604,7 +679,6 @@
   fem_state->SetVelocities(discrete_value.segment(num_dofs, num_dofs));
   fem_state->SetAccelerations(discrete_value.tail(num_dofs));
 }
->>>>>>> 7d77a97a
 
 DRAKE_DEFINE_CLASS_TEMPLATE_INSTANTIATIONS_ON_DEFAULT_SCALARS(
     class ::drake::multibody::DeformableBody);
