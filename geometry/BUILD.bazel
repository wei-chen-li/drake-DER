load("//tools/install:install.bzl", "install", "install_files")
load("//tools/lint:lint.bzl", "add_lint_tests")
load(
    "//tools/skylark:drake_cc.bzl",
    "drake_cc_binary",
    "drake_cc_googletest",
    "drake_cc_library",
    "drake_cc_package_library",
)
load(
    "//tools/skylark:drake_py.bzl",
    "drake_py_binary",
)

package(default_visibility = ["//visibility:public"])

drake_cc_package_library(
    name = "geometry",
    visibility = ["//visibility:public"],
    deps = [
        ":collision_filter_declaration",
        ":collision_filter_manager",
        ":deformable_mesh_with_bvh",
        ":drake_visualizer",
        ":drake_visualizer_params",
        ":geometry_frame",
        ":geometry_ids",
        ":geometry_instance",
        ":geometry_properties",
        ":geometry_roles",
        ":geometry_set",
        ":geometry_state",
        ":geometry_version",
        ":in_memory_mesh",
        ":internal_frame",
        ":internal_geometry",
        ":kinematics_vector",
        ":make_mesh_for_deformable",
        ":mesh_deformation_interpolator",
        ":mesh_source",
        ":meshcat",
        ":meshcat_animation",
        ":meshcat_graphviz",
        ":meshcat_point_cloud_visualizer",
        ":meshcat_visualizer",
        ":meshcat_visualizer_params",
        ":poisson_disk",
        ":proximity_engine",
        ":proximity_properties",
        ":read_gltf_to_memory",
        ":read_obj",
        ":rgba",
        ":scene_graph",
        ":scene_graph_config",
        ":scene_graph_inspector",
        ":shape_specification",
        ":utilities",
    ],
)

drake_cc_library(
    name = "proximity_engine",
    srcs = [
        "proximity_engine.cc",
    ],
    hdrs = [
        "proximity_engine.h",
    ],
    deps = [
        ":geometry_ids",
        ":geometry_roles",
        ":internal_geometry",
        ":mesh_deformation_interpolator",
        ":shape_specification",
        "//common:default_scalars",
        "//common:sorted_pair",
        "//geometry/proximity:collision_filter",
        "//geometry/proximity:deformable_contact_internal",
        "//geometry/proximity:filament_contact_internal",
        "//geometry/proximity:hydroelastic_internal",
        "//geometry/proximity:make_mesh_from_vtk",
        "//geometry/query_results",
        "//math",
    ],
    implementation_deps = [
        ":read_obj",
        ":utilities",
        "//geometry/proximity",
        "//geometry/proximity:collisions_exist_callback",
        "//geometry/proximity:deformable_contact_geometries",
        "//geometry/proximity:distance_to_point_callback",
        "//geometry/proximity:distance_to_shape_callback",
        "//geometry/proximity:find_collision_candidates_callback",
        "//geometry/proximity:hydroelastic_calculator",
        "//geometry/proximity:obj_to_surface_mesh",
        "//geometry/proximity:penetration_as_point_pair_callback",
        "@fcl_internal//:fcl",
        "@fmt",
    ],
)

drake_cc_library(
    name = "collision_filter_declaration",
    srcs = ["collision_filter_declaration.cc"],
    hdrs = ["collision_filter_declaration.h"],
    deps = [
        ":geometry_set",
        "//common:essential",
    ],
)

drake_cc_library(
    name = "collision_filter_manager",
    srcs = ["collision_filter_manager.cc"],
    hdrs = ["collision_filter_manager.h"],
    deps = [
        ":collision_filter_declaration",
        ":geometry_ids",
        ":geometry_set",
        "//geometry/proximity:collision_filter",
    ],
)

drake_cc_library(
    name = "deformable_mesh_with_bvh",
    srcs = ["deformable_mesh_with_bvh.cc"],
    hdrs = ["deformable_mesh_with_bvh.h"],
    deps = [
        "//geometry/proximity:bvh",
        "//geometry/proximity:bvh_updater",
        "//geometry/proximity:volume_mesh",
    ],
)

drake_cc_library(
    name = "drake_visualizer",
    srcs = ["drake_visualizer.cc"],
    hdrs = ["drake_visualizer.h"],
    deps = [
        ":drake_visualizer_params",
        ":geometry_roles",
        ":geometry_version",
        ":scene_graph",
        "//common:essential",
        "//lcm:interface",
        "//systems/framework:context",
        "//systems/framework:leaf_system",
    ],
    implementation_deps = [
        "//lcm:drake_lcm",
        "//lcmtypes:viewer",
        "//systems/lcm:lcm_system_graphviz",
        "@common_robotics_utilities_internal//:common_robotics_utilities",
        "@nlohmann_internal//:nlohmann",
    ],
)

drake_cc_library(
    name = "drake_visualizer_params",
    hdrs = ["drake_visualizer_params.h"],
    deps = [
        ":geometry_roles",
        ":rgba",
        "//common:name_value",
    ],
)

drake_cc_library(
    name = "kinematics_vector",
    srcs = [
        "kinematics_vector.cc",
    ],
    hdrs = [
        "kinematics_vector.h",
    ],
    deps = [
        ":geometry_ids",
        "//common:essential",
        "//math:geometric_transform",
    ],
    implementation_deps = [
        "//common:default_scalars",
        "//common:nice_type_name",
    ],
)

drake_cc_library(
    name = "geometry_frame",
    srcs = ["geometry_frame.cc"],
    hdrs = ["geometry_frame.h"],
    deps = [
        ":geometry_ids",
        "//common:essential",
    ],
)

drake_cc_library(
    name = "geometry_ids",
    srcs = [],
    hdrs = ["geometry_ids.h"],
    deps = ["//common:identifier"],
)

drake_cc_library(
    name = "geometry_instance",
    srcs = ["geometry_instance.cc"],
    hdrs = ["geometry_instance.h"],
    deps = [
        ":geometry_ids",
        ":geometry_roles",
        ":shape_specification",
        ":utilities",
        "//common:copyable_unique_ptr",
        "//common:essential",
        "//geometry/proximity:volume_mesh",
    ],
)

drake_cc_library(
    name = "geometry_properties",
    srcs = ["geometry_properties.cc"],
    hdrs = ["geometry_properties.h"],
    deps = [
        ":rgba",
        "//common:essential",
        "//common:value",
        "@fmt",
    ],
)

drake_cc_library(
    name = "geometry_version",
    srcs = ["geometry_version.cc"],
    hdrs = ["geometry_version.h"],
    deps = [
        ":geometry_roles",
        "//common:essential",
        "//common:identifier",
    ],
)

drake_cc_library(
    name = "geometry_roles",
    srcs = ["geometry_roles.cc"],
    hdrs = ["geometry_roles.h"],
    deps = [
        ":geometry_properties",
        "//common:essential",
    ],
)

drake_cc_library(
    name = "geometry_set",
    hdrs = ["geometry_set.h"],
    deps = [":geometry_ids"],
)

drake_cc_library(
    name = "geometry_state",
    srcs = ["geometry_state.cc"],
    hdrs = ["geometry_state.h"],
    deps = [
        ":collision_filter_manager",
        ":geometry_frame",
        ":geometry_ids",
        ":geometry_instance",
        ":geometry_set",
        ":geometry_version",
        ":internal_frame",
        ":internal_geometry",
        ":kinematics_vector",
        ":mesh_deformation_interpolator",
        ":proximity_engine",
        ":scene_graph_config",
        ":utilities",
        "//geometry/proximity:calc_obb",
        "//geometry/proximity:make_convex_hull_mesh",
        "//geometry/render:render_engine",
        "//math:gradient",
    ],
)

drake_cc_library(
    name = "in_memory_mesh",
    srcs = ["in_memory_mesh.cc"],
    hdrs = ["in_memory_mesh.h"],
    deps = [
        "//common:file_source",
        "//common:memory_file",
        "//common:string_container",
    ],
)

drake_cc_library(
    name = "poisson_disk",
    srcs = ["poisson_disk.cc"],
    hdrs = ["poisson_disk.h"],
    deps = [
        ":scene_graph",
        ":shape_specification",
        "//common:essential",
        "//geometry/proximity:bv",
        "//math:geometric_transform",
    ],
    implementation_deps = [
        "@poisson_disk_sampling_internal//:poisson_disk_sampling",
    ],
)

drake_cc_library(
    name = "read_gltf_to_memory",
    srcs = ["read_gltf_to_memory.cc"],
    hdrs = ["read_gltf_to_memory.h"],
    deps = [
        ":in_memory_mesh",
    ],
    implementation_deps = [
        "//common:file_source",
        "//common:memory_file",
        "//common:string_container",
        "@nlohmann_internal//:nlohmann",
    ],
)

drake_cc_library(
    name = "make_mesh_for_deformable",
    srcs = ["make_mesh_for_deformable.cc"],
    hdrs = ["make_mesh_for_deformable.h"],
    deps = [
        ":shape_specification",
        "//common:overloaded",
        "//geometry/proximity:make_mesh_from_vtk",
        "//geometry/proximity:make_sphere_mesh",
        "//geometry/proximity:volume_mesh",
    ],
)

drake_cc_library(
    name = "mesh_deformation_interpolator",
    srcs = ["mesh_deformation_interpolator.cc"],
    hdrs = ["mesh_deformation_interpolator.h"],
    deps = [
        "//geometry/proximity:triangle_surface_mesh",
        "//geometry/proximity:volume_mesh",
        "//geometry/proximity:volume_to_surface_mesh",
    ],
)

drake_cc_library(
    name = "mesh_source",
    srcs = ["mesh_source.cc"],
    hdrs = ["mesh_source.h"],
    deps = [
        ":in_memory_mesh",
    ],
)

drake_cc_library(
    name = "proximity_properties",
    srcs = ["proximity_properties.cc"],
    hdrs = ["proximity_properties.h"],
    deps = [
        ":geometry_roles",
        "//multibody/plant:coulomb_friction",
    ],
)

drake_cc_library(
    name = "scene_graph_config",
    srcs = ["scene_graph_config.cc"],
    hdrs = ["scene_graph_config.h"],
    deps = [
        ":proximity_properties",
        "//common:name_value",
    ],
)

drake_cc_library(
    name = "scene_graph",
    srcs = [
        "query_object.cc",
        "scene_graph.cc",
    ],
    hdrs = [
        "query_object.h",
        "scene_graph.h",
    ],
    deps = [
        ":geometry_state",
        ":scene_graph_config",
        ":scene_graph_inspector",
        "//common:essential",
        "//common:nice_type_name",
        "//geometry/query_results:contact_surface",
        "//geometry/query_results:penetration_as_point_pair",
        "//geometry/query_results:signed_distance_pair",
        "//geometry/query_results:signed_distance_to_point",
        "//systems/framework",
    ],
)

drake_cc_library(
    name = "scene_graph_inspector",
    srcs = ["scene_graph_inspector.cc"],
    hdrs = ["scene_graph_inspector.h"],
    deps = [":geometry_state"],
)

drake_cc_library(
    name = "internal_frame",
    srcs = ["internal_frame.cc"],
    hdrs = ["internal_frame.h"],
    deps = [
        ":geometry_ids",
        "//common:essential",
    ],
)

drake_cc_library(
    name = "internal_geometry",
    srcs = ["internal_geometry.cc"],
    hdrs = ["internal_geometry.h"],
    deps = [
        ":geometry_ids",
        ":geometry_roles",
        ":internal_frame",
        ":make_mesh_for_deformable",
        ":shape_specification",
        "//common:copyable_unique_ptr",
        "//common:essential",
<<<<<<< HEAD
        "//common:overloaded",
=======
        "//geometry/proximity:bv",
        "//geometry/proximity:calc_obb",
>>>>>>> 3f4bd92b
        "//geometry/proximity:polygon_surface_mesh",
        "//geometry/proximity:volume_mesh",
        "//math:geometric_transform",
    ],
)

drake_cc_library(
    name = "read_obj",
    srcs = ["read_obj.cc"],
    hdrs = ["read_obj.h"],
    deps = [
        ":mesh_source",
        "//common:diagnostic_policy",
        "@eigen",
    ],
    implementation_deps = [
        "//common:essential",
        "//common:memory_file",
        "@fmt",
        "@tinyobjloader_internal//:tinyobjloader",
    ],
)

drake_cc_library(
    name = "shape_specification",
    srcs = ["shape_specification.cc"],
    hdrs = ["shape_specification.h"],
    deps = [
        ":mesh_source",
        "//common:essential",
        "//geometry/proximity:polygon_surface_mesh",
        "//math:frame_transport",
        "//math:geometric_transform",
    ],
    implementation_deps = [
        "//common:nice_type_name",
        "//common:overloaded",
        "//geometry/proximity:make_convex_hull_mesh_impl",
        "//geometry/proximity:meshing_utilities",
        "//geometry/proximity:obj_to_surface_mesh",
        "//geometry/proximity:polygon_to_triangle_mesh",
    ],
)

drake_cc_library(
    name = "utilities",
    srcs = ["utilities.cc"],
    hdrs = ["utilities.h"],
    deps = [
        "//common",
        "//math:geometric_transform",
    ],
)

drake_cc_library(
    name = "rgba",
    srcs = ["rgba.cc"],
    hdrs = ["rgba.h"],
    deps = [
        "//common",
        "@fmt",
    ],
)

genrule(
    name = "stats_js_genrule",
    srcs = ["@statsjs//:build/stats.min.js"],
    outs = ["stats.min.js"],
    cmd = "cp $< $@",
    visibility = ["//visibility:private"],
)

genrule(
    name = "meshcat_ico_genrule",
    srcs = ["//doc:favicon.ico"],
    outs = ["meshcat.ico"],
    cmd = "cp $< $@",
    visibility = ["//visibility:private"],
)

genrule(
    name = "meshcat_js_genrule",
    srcs = ["@meshcat//:dist/main.min.js"],
    outs = ["meshcat.js"],
    cmd = "cp $< $@",
    visibility = ["//visibility:private"],
)

filegroup(
    name = "meshcat_resources",
    srcs = [
        "meshcat.html",
        ":meshcat.ico",
        ":meshcat.js",
        ":stats.min.js",
    ],
    visibility = ["//visibility:private"],
)

install_files(
    name = "install_meshcat_resources",
    dest = "share/drake/geometry",
    files = [":meshcat_resources"],
)

drake_cc_library(
    name = "meshcat_animation",
    srcs = ["meshcat_animation.cc"],
    hdrs = ["meshcat_animation.h"],
    deps = [
        "//common:string_container",
        "//math:geometric_transform",
    ],
)

drake_cc_googletest(
    name = "meshcat_animation_test",
    deps = [
        ":meshcat_animation",
        "//common/test_utilities:eigen_matrix_compare",
        "//common/test_utilities:expect_throws_message",
    ],
)

drake_cc_library(
    name = "meshcat",
    srcs = [
        "meshcat.cc",
        "meshcat_file_storage_internal.cc",
        "meshcat_internal.cc",
        "meshcat_recording_internal.cc",
        "meshcat_types_internal.cc",
    ],
    hdrs = [
        "meshcat.h",
        "meshcat_file_storage_internal.h",
        "meshcat_internal.h",
        "meshcat_params.h",
        "meshcat_recording_internal.h",
        "meshcat_types_internal.h",
    ],
    data = [":meshcat_resources"],
    install_hdrs_exclude = [
        "meshcat_internal.h",
        "meshcat_recording_internal.h",
        "meshcat_types_internal.h",
    ],
    deps = [
        ":geometry_ids",
        ":meshcat_animation",
        ":rgba",
        ":scene_graph_inspector",
        ":shape_specification",
        "//common:essential",
        "//common:memory_file",
        "//common:name_value",
        "//common:timer",
        "//geometry/proximity:triangle_surface_mesh",
        "//math:geometric_transform",
        "//perception:point_cloud",
    ],
    implementation_deps = [
        "//common:drake_export",
        "//common:find_resource",
        "//common:network_policy",
        "//common:scope_exit",
        "//common:sha256",
        "//geometry/proximity:make_filament_mesh",
        "//geometry/proximity:polygon_to_triangle_mesh",
        "//systems/analysis:realtime_rate_calculator",
        "@common_robotics_utilities_internal//:common_robotics_utilities",
        "@msgpack_internal//:msgpack",
        "@nlohmann_internal//:nlohmann",
        "@stduuid_internal//:stduuid",
        "@uwebsockets_internal//:uwebsockets",
    ],
)

drake_cc_binary(
    name = "meshcat_manual_test",
    testonly = True,
    srcs = ["test/meshcat_manual_test.cc"],
    data = [
        ":environment_maps",
        "//examples/kuka_iiwa_arm:models",
        "//examples/scene_graph:models",
        "//geometry/render:test_models",
        "//multibody/meshcat:models",
        "@drake_models//:iiwa_description",
        "@drake_models//:ycb",
    ],
    visibility = ["//visibility:private"],
    deps = [
        ":meshcat",
        ":meshcat_visualizer",
        "//common:add_text_logging_gflags",
        "//common/test_utilities:maybe_pause_for_user",
        "//multibody/meshcat:contact_visualizer",
        "//multibody/parsing",
        "//multibody/plant",
        "//systems/analysis:simulator",
    ],
)

drake_py_binary(
    name = "meshcat_websocket_client",
    testonly = True,
    srcs = ["test/meshcat_websocket_client.py"],
    visibility = [
        "//bindings/pydrake/visualization:__pkg__",
    ],
)

drake_cc_googletest(
    name = "meshcat_test",
    data = [
        ":environment_maps",
        ":meshcat_websocket_client",
        "//geometry/render:test_models",
    ],
    # Network settings cause this test to occasionally fail in macOS CI.
    flaky = True,
    tags = [
        "cpu:2",
    ],
    deps = [
        ":meshcat",
        "//common:temp_directory",
        "//common/test_utilities:eigen_matrix_compare",
        "//common/test_utilities:expect_throws_message",
        "@msgpack_internal//:msgpack",
    ],
)

drake_cc_googletest(
    name = "meshcat_file_storage_internal_test",
    tags = ["cpu:2"],
    deps = [
        ":meshcat",
    ],
)

drake_cc_googletest(
    name = "meshcat_internal_test",
    data = [
        "//geometry/render:test_models",
    ],
    deps = [
        ":geometry_instance",
        ":meshcat",
        ":scene_graph",
        ":shape_specification",
        "//math:geometric_transform",
        "@nlohmann_internal//:nlohmann",
    ],
)

drake_cc_googletest(
    name = "meshcat_recording_internal_test",
    deps = [
        ":meshcat",
    ],
)

drake_cc_googletest(
    name = "meshcat_params_test",
    deps = [
        ":meshcat",
        "//common/yaml:yaml_io",
    ],
)

drake_cc_googletest(
    name = "meshcat_denied_test",
    allow_network = ["none"],
    deps = [
        ":meshcat",
        "//common/test_utilities:expect_throws_message",
    ],
)

drake_cc_library(
    name = "meshcat_point_cloud_visualizer",
    srcs = ["meshcat_point_cloud_visualizer.cc"],
    hdrs = ["meshcat_point_cloud_visualizer.h"],
    deps = [
        ":meshcat",
        ":meshcat_graphviz",
        ":rgba",
        ":utilities",
        "//perception:point_cloud",
        "//systems/framework:leaf_system",
    ],
)

drake_cc_googletest(
    name = "meshcat_point_cloud_visualizer_test",
    deps = [
        ":meshcat_point_cloud_visualizer",
        "//common/test_utilities:expect_throws_message",
        "//systems/analysis:simulator",
        "//systems/framework:diagram_builder",
        "//systems/primitives:constant_value_source",
    ],
)

drake_cc_library(
    name = "meshcat_graphviz",
    srcs = ["meshcat_graphviz.cc"],
    hdrs = ["meshcat_graphviz.h"],
    deps = [
        "//systems/framework:system_base",
    ],
)

drake_cc_googletest(
    name = "meshcat_graphviz_test",
    deps = [
        ":meshcat_graphviz",
    ],
)

drake_cc_library(
    name = "meshcat_visualizer_params",
    hdrs = ["meshcat_visualizer_params.h"],
    deps = [
        ":geometry_roles",
        ":rgba",
        "//common:name_value",
    ],
)

drake_cc_library(
    name = "meshcat_visualizer",
    srcs = ["meshcat_visualizer.cc"],
    hdrs = ["meshcat_visualizer.h"],
    deps = [
        ":geometry_roles",
        ":meshcat",
        ":meshcat_graphviz",
        ":meshcat_visualizer_params",
        ":rgba",
        ":scene_graph",
        "//common:essential",
        "//geometry/proximity:polygon_to_triangle_mesh",
        "//math:geometric_transform",
        "//systems/framework:context",
        "//systems/framework:diagram_builder",
        "//systems/framework:leaf_system",
    ],
)

drake_cc_googletest(
    name = "meshcat_visualizer_test",
    data = [
        "//geometry/render:test_models",
        "//multibody/meshcat:models",
        "@drake_models//:iiwa_description",
    ],
    deps = [
        ":meshcat_visualizer",
        "//common:timer",
        "//common/test_utilities:expect_throws_message",
        "//multibody/parsing",
        "//multibody/plant",
        "//systems/analysis:simulator",
        "//systems/primitives:constant_vector_source",
        "@msgpack_internal//:msgpack",
    ],
)

drake_cc_library(
    name = "vtk_gltf_uri_loader",
    srcs = ["vtk_gltf_uri_loader.cc"],
    hdrs = ["vtk_gltf_uri_loader.h"],
    internal = True,
    visibility = [
        "//geometry:__subpackages__",
    ],
    deps = [
        ":mesh_source",
        "//common:drake_export",
        "//common:essential",
        "//common:memory_file",
        "//common:overloaded",
        "@vtk_internal//:vtkIOCore",
    ],
)

# -----------------------------------------------------

filegroup(
    name = "test_gltf_files",
    testonly = 1,
    srcs = [
        "test/cube_with_hole.bin",
        "test/cube_with_hole.gltf",
        "test/rotated_cube_squished.bin",
        "test/rotated_cube_squished.gltf",
        "test/rotated_cube_unit_scale.bin",
        "test/rotated_cube_unit_scale.gltf",
    ],
)

filegroup(
    name = "test_obj_files",
    testonly = 1,
    srcs = [
        "test/bad_geometry_volume_zero.obj",
        "test/convex.obj",
        "test/cube_corners.obj",
        "test/cube_with_hole.obj",
        "test/non_convex_mesh.obj",
        "test/octahedron.mtl",
        "test/octahedron.obj",
        "test/quad_cube.mtl",
        "test/quad_cube.obj",
        "test/rotated_cube.mtl",
        "test/rotated_cube_squished.obj",
        "test/rotated_cube_unit_scale.obj",
        "test/two_cube_objects.obj",
    ],
)

filegroup(
    name = "test_vtk_files",
    testonly = 1,
    srcs = [
        "test/cube_as_6_squares.vtk",
        "test/cube_as_volume.vtk",
        "test/inflation_infeasible_vertex.vtk",
        "test/non_convex_mesh.vtk",
        "test/one_negative_tetrahedron.vtk",
        "test/one_tetrahedron.vtk",
        "test/some_volume.vtk",
        "test/two_tetrahedra_with_field_variable.vtk",
        "test/unstructured.vtk",
    ],
)

filegroup(
    name = "test_stl_files",
    testonly = 1,
    srcs = [
        "test/quad_cube.stl",
    ],
)

filegroup(
    name = "environment_maps",
    testonly = 1,
    srcs = [
        "test/env_256_brick_room.jpg",
        "test/env_256_cornell_box.png",
        "test/env_256_six_color_room.hdr",
        "test/env_256_six_color_room.png",
    ],
)

drake_cc_googletest(
    name = "collision_filter_declaration_test",
    deps = [
        ":collision_filter_declaration",
        ":geometry_ids",
    ],
)

drake_cc_googletest(
    name = "collision_filter_manager_test",
    deps = [
        ":collision_filter_manager",
        ":scene_graph",
        "//common/test_utilities:expect_no_throw",
    ],
)

drake_cc_googletest(
    name = "deformable_mesh_with_bvh_test",
    deps = [
        ":deformable_mesh_with_bvh",
        "//common/test_utilities:eigen_matrix_compare",
        "//geometry/proximity:make_box_mesh",
    ],
)

drake_cc_googletest(
    name = "drake_visualizer_test",
    data = ["//geometry/render:test_models"],
    deps = [
        ":drake_visualizer",
        ":read_gltf_to_memory",
        "//common:find_resource",
        "//common/test_utilities:eigen_matrix_compare",
        "//common/test_utilities:expect_throws_message",
        "//lcm",
        "//lcmtypes:viewer",
        "//systems/analysis:simulator",
        "@common_robotics_utilities_internal//:common_robotics_utilities",
        "@nlohmann_internal//:nlohmann",
    ],
)

drake_cc_googletest(
    name = "mesh_source_test",
    deps = [
        ":in_memory_mesh",
        ":mesh_source",
    ],
)

drake_cc_googletest(
    name = "proximity_engine_test",
    data = [
        ":test_obj_files",
        ":test_vtk_files",
    ],
    deps = [
        ":geometry_state",
        ":proximity_engine",
        ":shape_specification",
        "//common/test_utilities:eigen_matrix_compare",
        "//common/test_utilities:expect_no_throw",
        "//common/test_utilities:expect_throws_message",
        "//geometry/proximity:hydroelastic_calculator",
        "//geometry/proximity:make_sphere_mesh",
        "//math",
        "@fcl_internal//:fcl",
    ],
)

drake_cc_googletest(
    name = "kinematics_vector_test",
    deps = [
        ":kinematics_vector",
        "//common/test_utilities",
        "//common/test_utilities:limit_malloc",
        "//math:geometric_transform",
    ],
)

drake_cc_googletest(
    name = "geometry_frame_test",
    deps = [
        ":geometry_frame",
        "//common:essential",
        "//common/test_utilities:expect_throws_message",
    ],
)

drake_cc_googletest(
    name = "geometry_instance_test",
    deps = [
        ":geometry_instance",
        "//common/test_utilities",
    ],
)

drake_cc_googletest(
    name = "geometry_properties_test",
    deps = [
        ":geometry_properties",
        "//common/test_utilities",
        "//common/test_utilities:limit_malloc",
    ],
)

drake_cc_googletest(
    name = "geometry_roles_test",
    deps = [
        ":geometry_roles",
    ],
)

drake_cc_googletest(
    name = "geometry_version_test",
    deps = [
        ":geometry_version",
    ],
)

drake_cc_googletest(
    name = "geometry_set_test",
    deps = [
        ":geometry_ids",
        ":geometry_set",
        "//common/test_utilities:expect_no_throw",
        "//geometry/test_utilities:geometry_set_tester",
    ],
)

drake_cc_googletest(
    name = "geometry_state_test",
    data = ["//geometry:test_obj_files"],
    deps = [
        ":geometry_state",
        "//common/test_utilities",
        "//geometry/proximity:make_sphere_mesh",
        "//geometry/test_utilities:dummy_render_engine",
    ],
)

drake_cc_googletest(
    name = "in_memory_mesh_test",
    deps = [
        ":in_memory_mesh",
    ],
)

drake_cc_googletest(
    name = "read_gltf_to_memory_test",
    data = [
        "//geometry:test_gltf_files",
        "//geometry/render:test_models",
    ],
    deps = [
        ":read_gltf_to_memory",
        "//common:find_resource",
        "//common:temp_directory",
        "//common/test_utilities:expect_throws_message",
    ],
)

drake_cc_googletest(
    name = "make_mesh_for_deformable_test",
    data = [
        ":test_vtk_files",
    ],
    deps = [
        ":make_mesh_for_deformable",
        "//common:find_resource",
        "//common/test_utilities:expect_throws_message",
    ],
)

drake_cc_googletest(
    name = "mesh_deformation_interpolator_test",
    deps = [
        ":mesh_deformation_interpolator",
        "//common/test_utilities:eigen_matrix_compare",
        "//common/test_utilities:expect_throws_message",
        "//geometry/proximity:make_sphere_mesh",
    ],
)

drake_cc_googletest(
    name = "poisson_disk_test",
    deps = [
        ":poisson_disk",
        "//common/test_utilities:expect_throws_message",
    ],
)

drake_cc_googletest(
    name = "proximity_properties_test",
    deps = [
        ":geometry_roles",
        ":proximity_properties",
        "//common/test_utilities:expect_throws_message",
    ],
)

drake_cc_googletest(
    name = "internal_geometry_test",
    deps = [
        ":internal_geometry",
        "//common/test_utilities:eigen_matrix_compare",
        "//common/test_utilities:expect_no_throw",
        "//common/test_utilities:expect_throws_message",
        "//geometry/proximity:make_sphere_mesh",
    ],
)

drake_cc_googletest(
    name = "scene_graph_config_test",
    deps = [
        ":scene_graph_config",
        "//common/test_utilities:expect_throws_message",
        "//common/yaml",
    ],
)

drake_cc_googletest(
    name = "scene_graph_test",
    data = [
        ":test_obj_files",
        ":test_vtk_files",
    ],
    deps = [
        ":scene_graph",
        "//common/test_utilities:eigen_matrix_compare",
        "//common/test_utilities:expect_no_throw",
        "//common/test_utilities:expect_throws_message",
        "//geometry/test_utilities:dummy_render_engine",
    ],
)

drake_cc_googletest(
    name = "query_object_test",
    deps = [
        ":geometry_frame",
        ":geometry_instance",
        ":scene_graph",
        "//common/test_utilities",
    ],
)

drake_cc_googletest(
    name = "scene_graph_inspector_test",
    deps = [
        ":geometry_frame",
        ":scene_graph_inspector",
    ],
)

drake_cc_googletest(
    name = "shape_specification_thread_test",
    data = [
        "//examples/multibody/deformable:torus_tet_mesh",
        "@drake_models//:dishes",
        "@drake_models//:tri_homecart",
    ],
    tags = [
        "cpus:4",
    ],
    deps = [
        ":shape_specification",
        "//common:find_resource",
        "//common:find_runfiles",
    ],
)

drake_cc_googletest(
    name = "shape_specification_test",
    data = [
        ":test_obj_files",
        ":test_stl_files",
        ":test_vtk_files",
    ],
    deps = [
        ":shape_specification",
        "//common:find_resource",
        "//common:overloaded",
        "//common/test_utilities",
    ],
)

drake_cc_googletest(
    name = "utilities_test",
    deps = [
        "utilities",
        "//common/test_utilities",
    ],
)

drake_cc_googletest(
    name = "rgba_test",
    deps = [
        ":rgba",
        "//common/test_utilities",
        "//common/yaml:yaml_io",
    ],
)

drake_cc_googletest(
    name = "read_obj_test",
    data = [":test_obj_files"],
    deps = [
        ":read_obj",
        "//common:find_resource",
        "//common/test_utilities",
    ],
)

install(
    name = "install",
    visibility = ["//visibility:public"],
    deps = [
        ":install_meshcat_resources",
    ],
)

add_lint_tests()<|MERGE_RESOLUTION|>--- conflicted
+++ resolved
@@ -428,12 +428,9 @@
         ":shape_specification",
         "//common:copyable_unique_ptr",
         "//common:essential",
-<<<<<<< HEAD
         "//common:overloaded",
-=======
         "//geometry/proximity:bv",
         "//geometry/proximity:calc_obb",
->>>>>>> 3f4bd92b
         "//geometry/proximity:polygon_surface_mesh",
         "//geometry/proximity:volume_mesh",
         "//math:geometric_transform",
