--- conflicted
+++ resolved
@@ -244,7 +244,6 @@
   friend class ObbMakerTester<MeshType>;
 };
 
-<<<<<<< HEAD
 /* %ObbCorners computes the corners of oriented bounding boxes. */
 class ObbCorners {
  public:
@@ -260,8 +259,5 @@
   const std::vector<const Obb*> obbs_;
 };
 
-}  // namespace internal
-=======
->>>>>>> 3f4bd92b
 }  // namespace geometry
 }  // namespace drake