#pragma once

#include <limits>
#include <set>
#include <variant>
#include <vector>

#include "drake/geometry/proximity/aabb.h"
#include "drake/geometry/proximity/bvh.h"
#include "drake/geometry/proximity/obb.h"
#include "drake/math/rigid_transform.h"

namespace drake {
namespace geometry {
namespace internal {

/* This class can be used to update a bounding-volume hierarchy (BVH). It
 doesn't own the BVH or the corresponding mesh, but merely applies an algorithm
 to the BVH which compares its current configuration against the underlying
 mesh data, updating the BVH state to maintain correct spatial culling.

 This current incarnation only supports Bvhs constructed with axis-aligned
 bounding boxes.

 This class cannot be moved or copied. It is assumed upon creation that it will
 be permanently associated with *specific* MeshType and Bvh instances and
 maintain those associations for its entire lifetime (see DeformableMeshWithBvh
 as an example).

 @tparam MeshType TriangleSurfaceMesh<T> or VolumeMesh<T> where T is double or
                  AutoDiffXd. */
template <typename MeshType>
class BvhUpdater {
 public:
  DRAKE_NO_COPY_NO_MOVE_NO_ASSIGN(BvhUpdater);

  /* Constructs a %BvhUpdater for the given BVH and its corresponding mesh.
   Both the mesh and the bvh must remain alive at least as long as this
   updater.

   @param mesh_M   The underlying mesh, measured and expressed in Frame M.
   @param bvh_M    The Bvh for the mesh, likewise measured and expressed in the
                   mesh's frame M.
   @pre bvh_M was constructed on mesh_M.
   @pre mesh_M != nullptr and bvh_M != nullptr. */
  BvhUpdater(const MeshType* mesh_M, Bvh<Aabb, MeshType>* bvh_M)
      : mesh_(*mesh_M), bvh_(bvh_M) {
    DRAKE_DEMAND(mesh_M != nullptr);
    DRAKE_DEMAND(bvh_M != nullptr);
  }

  BvhUpdater(const MeshType* mesh_M, Bvh<Obb, MeshType>* bvh_M)
      : mesh_(*mesh_M), bvh_(bvh_M) {
    DRAKE_DEMAND(mesh_M != nullptr);
    DRAKE_DEMAND(bvh_M != nullptr);
  }

  const MeshType& mesh() const { return mesh_; }

  const Bvh<Aabb, MeshType>& bvh() const {
    DRAKE_THROW_UNLESS((std::holds_alternative<Bvh<Aabb, MeshType>*>(bvh_)));
    return *std::get<Bvh<Aabb, MeshType>*>(bvh_);
  }

  const Bvh<Obb, MeshType>& bvh_obb() const {
    DRAKE_THROW_UNLESS((std::holds_alternative<Bvh<Obb, MeshType>*>(bvh_)));
    return *std::get<Bvh<Obb, MeshType>*>(bvh_);
  }

  /* Updates the referenced bvh to maintain a good fit on the referenced mesh.
   */
  void Update() {
    /* Get the *double-valued* mesh vertices. */
    const auto& vertices = GetMeshVertices(mesh_.vertices());
    if (vertices.size() == 0) return;

    /* This implementation doesn't change the bvh topology; it simply passes
     through each box in a bottom-up manner refitting the box to the data. */
    if (std::holds_alternative<Bvh<Aabb, MeshType>*>(bvh_)) {
      auto bvh = std::get<Bvh<Aabb, MeshType>*>(bvh_);
      UpdateRecursive(&bvh->mutable_root_node(), vertices);
    } else {
      auto bvh = std::get<Bvh<Obb, MeshType>*>(bvh_);
      UpdateRecursive(&bvh->mutable_root_node());
    }
  }

  /* Updates the referenced BVH with OBB to maintain a good fit on the
   referenced mesh. The OBB in the updated BVH will have the same orientation as
   `R_HB`.
   @param R_HB The orientation of the bounding box in the hierarchy frame H.
   @pre `this` is constructed with a `Bvh<Obb, MeshType>*`.
   */
  void Update(const math::RotationMatrixd& R_HB) {
    DRAKE_THROW_UNLESS((std::holds_alternative<Bvh<Obb, MeshType>*>(bvh_)));

    /* Get the *double-valued* mesh vertices. */
    const auto& vertices = GetMeshVertices(mesh_.vertices());
    if (vertices.size() == 0) return;

    /* This implementation doesn't change the bvh topology; it simply passes
     through each box in a bottom-up manner refitting the box to the data. */
    Bvh<Obb, MeshType>& bvh = *std::get<Bvh<Obb, MeshType>*>(bvh_);
    UpdateRecursive(&bvh.mutable_root_node(), R_HB, vertices);
  }

 private:
  // If the mesh type is already double-valued, simply return the mesh
  // vertices.
  static const std::vector<Vector3<double>>& GetMeshVertices(
      const std::vector<Vector3<double>>& vertices) {
    return vertices;
  }

  // If the mesh type is AutoDiffXd-valued, return double-valued vertices.
  static std::vector<Vector3<double>> GetMeshVertices(
      const std::vector<Vector3<AutoDiffXd>>& vertices) {
    std::vector<Vector3<double>> vertices_dbl;
    vertices_dbl.reserve(vertices.size());
    for (const auto& v : vertices) {
      vertices_dbl.emplace_back(convert_to_double(v));
    }
    return vertices_dbl;
  }

  // Helper function to perform a bottom-up refit.
  void UpdateRecursive(typename Bvh<Aabb, MeshType>::NodeType* node,
                       const std::vector<Vector3<double>>& vertices) const {
    /* Intentionally uninitialized. */
    Eigen::Vector3d lower, upper;
    constexpr double kInf = std::numeric_limits<double>::infinity();
    if (node->is_leaf()) {
      // TODO(SeanCurtis-TRI): This is the limiting factor on supporting Obb.
      //  This functionality needs to be a function of the bounding volume type
      //  and not encoded in this class.
      lower << kInf, kInf, kInf;
      upper = -lower;
      const int num_elements = node->num_element_indices();
      for (int e = 0; e < num_elements; ++e) {
        const auto& element = mesh_.element(node->element_index(e));
<<<<<<< HEAD
        for (int i = 0; i < kElementVertexCount; ++i) {
          const Eigen::Vector3d& p_MV = vertices[element.vertex(i)];
=======
        for (int i = 0; i < MeshType::kVertexPerElement; ++i) {
          const Eigen::Vector3d& p_MV =
              convert_to_double(vertices[element.vertex(i)]);
>>>>>>> 3bb881e3
          lower = lower.cwiseMin(p_MV);
          upper = upper.cwiseMax(p_MV);
        }
      }
    } else {
      UpdateRecursive(&node->left(), vertices);
      UpdateRecursive(&node->right(), vertices);
      // Update box on child boxes.
      lower = node->left().bv().lower().cwiseMin(node->right().bv().lower());
      upper = node->left().bv().upper().cwiseMax(node->right().bv().upper());
    }
    node->bv().set_bounds(lower, upper);
  }

  void UpdateRecursive(typename Bvh<Obb, MeshType>::NodeType* node) const {
    constexpr int kElementVertexCount = MeshType::kVertexPerElement;
    if (node->is_leaf()) {
      std::set<int> vertices;
      const int num_elements = node->num_element_indices();
      for (int e = 0; e < num_elements; ++e) {
        const auto& element = mesh_.element(node->element_index(e));
        for (int i = 0; i < kElementVertexCount; ++i) {
          vertices.insert(element.vertex(i));
        }
      }
      node->bv() = ObbMaker(mesh_, vertices).Compute();
    } else {
      UpdateRecursive(&node->left());
      UpdateRecursive(&node->right());

      const ObbCorners obb_corners({&node->left().bv(), &node->right().bv()});
      static const std::set<int> vertices = {0, 1, 2,  3,  4,  5,  6,  7,
                                             8, 9, 10, 11, 12, 13, 14, 15};
      node->bv() = ObbMaker(obb_corners, vertices).Compute();
    }
  }

  void UpdateRecursive(typename Bvh<Obb, MeshType>::NodeType* node,
                       const math::RotationMatrixd& R_HB,
                       const std::vector<Vector3<double>>& vertices) const {
    /* Lower and upper bound in frame B; intentionally uninitialized. */
    Eigen::Vector3d lower, upper;
    constexpr int kElementVertexCount = MeshType::kVertexPerElement;
    constexpr double kInf = std::numeric_limits<double>::infinity();
    if (node->is_leaf()) {
      lower << kInf, kInf, kInf;
      upper = -lower;
      const int num_elements = node->num_element_indices();
      for (int e = 0; e < num_elements; ++e) {
        const auto& element = mesh_.element(node->element_index(e));
        for (int i = 0; i < kElementVertexCount; ++i) {
          const Eigen::Vector3d& p_HV = vertices[element.vertex(i)];
          const Eigen::Vector3d& p_BV = R_HB.inverse() * p_HV;
          lower = lower.cwiseMin(p_BV);
          upper = upper.cwiseMax(p_BV);
        }
      }
    } else {
      UpdateRecursive(&node->left(), R_HB, vertices);
      UpdateRecursive(&node->right(), R_HB, vertices);

      const Eigen::Vector3d& p_HoB1o_H = node->left().bv().center();
      const Eigen::Vector3d p_HoB1o_B = R_HB.inverse() * p_HoB1o_H;
      const Eigen::Vector3d& p_B1oU_B = node->left().bv().half_width();

      const Eigen::Vector3d& p_HoB2o_H = node->right().bv().center();
      const Eigen::Vector3d p_HoB2o_B = R_HB.inverse() * p_HoB2o_H;
      const Eigen::Vector3d& p_B2oU_B = node->right().bv().half_width();

      lower = (p_HoB1o_B - p_B1oU_B).cwiseMin(p_HoB2o_B - p_B2oU_B);
      upper = (p_HoB1o_B + p_B1oU_B).cwiseMax(p_HoB2o_B + p_B2oU_B);
    }
    /* Hierarchy frame's origin Ho to box center Bo expressed in frame B. */
    const Eigen::Vector3d p_HoBo_B = 0.5 * (lower + upper);
    /* Hierarchy frame's origin Ho to box center Bo expressed in frame H. */
    const Eigen::Vector3d p_HoBo_H = R_HB * p_HoBo_B;
    /* Box center Bo to the box first octant corner U expressed in frame B. */
    const Eigen::Vector3d p_BoU_B = 0.5 * (upper - lower);
    node->bv() = Obb(math::RigidTransformd(R_HB, p_HoBo_H), p_BoU_B);
  }

  const MeshType& mesh_;
  std::variant<Bvh<Aabb, MeshType>*, Bvh<Obb, MeshType>*> bvh_;
};

}  // namespace internal
}  // namespace geometry
}  // namespace drake<|MERGE_RESOLUTION|>--- conflicted
+++ resolved
@@ -138,14 +138,9 @@
       const int num_elements = node->num_element_indices();
       for (int e = 0; e < num_elements; ++e) {
         const auto& element = mesh_.element(node->element_index(e));
-<<<<<<< HEAD
-        for (int i = 0; i < kElementVertexCount; ++i) {
-          const Eigen::Vector3d& p_MV = vertices[element.vertex(i)];
-=======
         for (int i = 0; i < MeshType::kVertexPerElement; ++i) {
           const Eigen::Vector3d& p_MV =
               convert_to_double(vertices[element.vertex(i)]);
->>>>>>> 3bb881e3
           lower = lower.cwiseMin(p_MV);
           upper = upper.cwiseMax(p_MV);
         }
