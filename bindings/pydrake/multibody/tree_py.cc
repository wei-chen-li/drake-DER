--- conflicted
+++ resolved
@@ -1372,14 +1372,10 @@
       .def("reference_positions", &Class::reference_positions,
           py_rvp::reference_internal, cls_doc.reference_positions.doc)
       // TODO(xuchenhan-tri): Bind fem_model() or make it internal.
-<<<<<<< HEAD
-      // TODO(xuchenhan-tri): Bind external_forces().
       .def("mutable_der_model", &Class::mutable_der_model,
           py_rvp::reference_internal, cls_doc.mutable_der_model.doc)
-=======
       .def("external_forces", &Class::external_forces,
           py_rvp::reference_internal, cls_doc.external_forces.doc)
->>>>>>> 608d28e1
       .def("discrete_state_index", &Class::discrete_state_index,
           cls_doc.discrete_state_index.doc)
       .def("is_enabled_parameter_index", &Class::is_enabled_parameter_index,
