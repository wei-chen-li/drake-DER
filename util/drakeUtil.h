/*
 * drakeUtil.h
 *
 *  Created on: Jun 19, 2013
 *      Author: russt
 */

#include "mex.h"
#include <string>
#include <stdexcept>
#include <vector>
#include <utility>
#include <Eigen/Core>

#include <ostream> // a little gross: needed only for valuecheck (but keeping that code in the header avoids explicit instantiations)

#ifndef DRAKE_UTIL_H_
#define DRAKE_UTIL_H_

#undef DLLEXPORT
#if defined(WIN32) || defined(WIN64)
  #if defined(drakeUtil_EXPORTS)
    #define DLLEXPORT __declspec( dllexport )
  #else
    #define DLLEXPORT __declspec( dllimport )
  #endif
#else
    #define DLLEXPORT
#endif

// Helper routines
DLLEXPORT bool isa(const mxArray* mxa, const char* class_str);
DLLEXPORT bool mexCallMATLABsafe(int nlhs, mxArray* plhs[], int nrhs, mxArray* prhs[], const char* filename);


// Mex pointers shared through matlab
DLLEXPORT mxArray* createDrakeMexPointer(void* ptr, const char* name="", int num_additional_inputs=0, mxArray *delete_fcn_additional_inputs[] = NULL, const char* subclass_name=NULL);  // increments lock count
// Note: the same mex function which calls this method will be called with the syntax mexFunction(drake_mex_ptr) as the destructor

DLLEXPORT void* getDrakeMexPointer(const mxArray* mx);

template <typename Derived> inline void destroyDrakeMexPointer(const mxArray* mx)
{
  Derived typed_ptr = (Derived) getDrakeMexPointer(mx);

  //mexPrintf("deleting drake mex pointer\n");
  delete typed_ptr;
  mexUnlock();  // decrement lock count

//  mexPrintf(mexIsLocked() ? "mex file is locked\n" : "mex file is unlocked\n");
}

template <typename DerivedA>
mxArray* eigenToMatlab(const DerivedA &m)
{
  // this avoids zero initialization that would occur using mxCreateDoubleMatrix with nonzero dimensions.
  // see https://classes.soe.ucsc.edu/ee264/Fall11/cmex.pdf, page 8
  mxArray* pm = mxCreateDoubleMatrix(0, 0, mxREAL);
  int rows = static_cast<int>(m.rows());
  int cols = static_cast<int>(m.cols());
  int numel = rows * cols;
  mxSetM(pm, rows);
  mxSetN(pm, cols);
  if (numel)
    mxSetData(pm, mxMalloc(sizeof(double) * numel));
  memcpy(mxGetPr(pm), m.data(), sizeof(double)* numel);
  return pm;
}

template<int RowsAtCompileTime, int ColsAtCompileTime>
Eigen::Matrix<double, RowsAtCompileTime, ColsAtCompileTime> matlabToEigen(const mxArray* matlab_array)
{
  const mwSize* size_array = mxGetDimensions(matlab_array);
  Eigen::Matrix<double, RowsAtCompileTime, ColsAtCompileTime> ret(size_array[0], size_array[1]);
  memcpy(ret.data(), mxGetPr(matlab_array), sizeof(double) * ret.size());
  return ret;
}

mxArray* stdVectorToMatlab(const std::vector<int>& vec) {
  mxArray* pm = mxCreateDoubleMatrix(static_cast<int>(vec.size()), 1, mxREAL);
  for (int i = 0; i < static_cast<int>(vec.size()); i++) {
    mxGetPr(pm)[i] = (double) vec[i];
  }
  return pm;
}

void baseZeroToBaseOne(std::vector<int>& vec)
{
  for (std::vector<int>::iterator iter=vec.begin(); iter!=vec.end(); iter++)
    (*iter)++;
}

DLLEXPORT double angleAverage(double theta1, double theta2);

DLLEXPORT std::pair<Eigen::Vector3d, double> resolveCenterOfPressure(Eigen::Vector3d torque, Eigen::Vector3d force, Eigen::Vector3d normal, Eigen::Vector3d point_on_contact_plane);

DLLEXPORT double *mxGetPrSafe(const mxArray *pobj);

<<<<<<< HEAD
template<typename Derived>
std::string to_string(Eigen::MatrixBase<Derived> & a)
{
	std::stringstream ss;
	ss << a;
	return ss.str();
}


template<typename Derived>
void valuecheck( Eigen::MatrixBase<Derived>& a, Eigen::MatrixBase<Derived>& b, double tol, std::string error_msg)
{
	// note: isApprox uses the L2 norm, so is bad for comparing against zero
	if (a.rows() != b.rows() || a.cols() != b.cols()) {
		throw std::runtime_error("Drake:ValueCheck ERROR:" + error_msg + "size mismatch: (" + std::to_string(a.rows()) + " by " + std::to_string(a.cols()) + ") and (" + std::to_string(b.rows()) + " by " + std::to_string(b.cols()) + ")");
	}
	if (!(a-b).isZero(tol)) {
		if (!a.allFinite() && !b.allFinite()) {
			// could be failing because inf-inf = nan
			bool ok=true;
			for (int i=0; i<a.rows(); i++)
				for (int j=0; j<a.cols(); j++) {
					ok = ok && ((a(i,j) == std::numeric_limits<double>::infinity() && b(i,j) == std::numeric_limits<double>::infinity()) ||
					(a(i,j) == -std::numeric_limits<double>::infinity() && b(i,j) == -std::numeric_limits<double>::infinity()) ||
			    (std::isnan(a(i,j)) && std::isnan(b(i,j))) || (std::abs(a(i,j)-b(i,j))<tol));
				}
			if (ok) return;
		}
		error_msg += "A:\n" + to_string(a) + "\nB:\n" + to_string(b) + "\n";
		throw std::runtime_error("Drake:ValueCheck ERROR:" + error_msg);
	}
}
=======
DLLEXPORT void sizecheck(const mxArray* mat, int M, int N);
>>>>>>> e9cf406f

#endif /* DRAKE_UTIL_H_ */<|MERGE_RESOLUTION|>--- conflicted
+++ resolved
@@ -96,7 +96,8 @@
 
 DLLEXPORT double *mxGetPrSafe(const mxArray *pobj);
 
-<<<<<<< HEAD
+DLLEXPORT void sizecheck(const mxArray* mat, int M, int N);
+
 template<typename Derived>
 std::string to_string(Eigen::MatrixBase<Derived> & a)
 {
@@ -129,8 +130,5 @@
 		throw std::runtime_error("Drake:ValueCheck ERROR:" + error_msg);
 	}
 }
-=======
-DLLEXPORT void sizecheck(const mxArray* mat, int M, int N);
->>>>>>> e9cf406f
 
 #endif /* DRAKE_UTIL_H_ */