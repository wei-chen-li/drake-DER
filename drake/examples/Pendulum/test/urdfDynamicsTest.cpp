
#include "../Pendulum.h"
#include "drake/systems/plants/RigidBodySystem.h"
#include "drake/util/testUtil.h"

using namespace std;
using namespace Eigen;
using namespace Drake;

<<<<<<< HEAD
int main(int argc, char* argv[]) {
  auto tree = make_shared<RigidBodyTree>(
      getDrakePath() + "/examples/Pendulum/Pendulum.urdf", DrakeJoint::FIXED);
=======
int main(int argc, char* argv[])
{
  // auto tree = make_shared<RigidBodyTree>(getDrakePath()+"/examples/Pendulum/Pendulum.urdf",DrakeJoint::FIXED); // Segfaults on MSVC win32
  auto tree = shared_ptr<RigidBodyTree>(new RigidBodyTree(getDrakePath() + "/examples/Pendulum/Pendulum.urdf", DrakeJoint::FIXED));
>>>>>>> 120ae97c
  auto rbsys = RigidBodySystem(tree);
  auto p = Pendulum();

  for (int i = 0; i < 1000; i++) {
    auto x0 = getRandomVector<PendulumState>();
    auto u0 = getRandomVector<PendulumInput>();

    RigidBodySystem::StateVector<double> x0_rb = toEigen(x0);
    RigidBodySystem::InputVector<double> u0_rb = toEigen(u0);

    auto xdot = toEigen(p.dynamics(0.0, x0, u0));
    auto xdot_rb = rbsys.dynamics(0.0, x0_rb, u0_rb);
    //    cout << "xdot = " << xdot.transpose() << endl;
    //    cout << "xdot_rb = " << xdot_rb.transpose() << endl;
    valuecheckMatrix(xdot_rb, xdot, 1e-8);
  }
}<|MERGE_RESOLUTION|>--- conflicted
+++ resolved
@@ -7,30 +7,24 @@
 using namespace Eigen;
 using namespace Drake;
 
-<<<<<<< HEAD
-int main(int argc, char* argv[]) {
-  auto tree = make_shared<RigidBodyTree>(
-      getDrakePath() + "/examples/Pendulum/Pendulum.urdf", DrakeJoint::FIXED);
-=======
 int main(int argc, char* argv[])
 {
   // auto tree = make_shared<RigidBodyTree>(getDrakePath()+"/examples/Pendulum/Pendulum.urdf",DrakeJoint::FIXED); // Segfaults on MSVC win32
   auto tree = shared_ptr<RigidBodyTree>(new RigidBodyTree(getDrakePath() + "/examples/Pendulum/Pendulum.urdf", DrakeJoint::FIXED));
->>>>>>> 120ae97c
   auto rbsys = RigidBodySystem(tree);
   auto p = Pendulum();
 
-  for (int i = 0; i < 1000; i++) {
+  for (int i=0; i<1000; i++) {
     auto x0 = getRandomVector<PendulumState>();
     auto u0 = getRandomVector<PendulumInput>();
 
     RigidBodySystem::StateVector<double> x0_rb = toEigen(x0);
     RigidBodySystem::InputVector<double> u0_rb = toEigen(u0);
 
-    auto xdot = toEigen(p.dynamics(0.0, x0, u0));
-    auto xdot_rb = rbsys.dynamics(0.0, x0_rb, u0_rb);
-    //    cout << "xdot = " << xdot.transpose() << endl;
-    //    cout << "xdot_rb = " << xdot_rb.transpose() << endl;
-    valuecheckMatrix(xdot_rb, xdot, 1e-8);
+    auto xdot = toEigen(p.dynamics(0.0,x0,u0));
+    auto xdot_rb = rbsys.dynamics(0.0,x0_rb,u0_rb);
+//    cout << "xdot = " << xdot.transpose() << endl;
+//    cout << "xdot_rb = " << xdot_rb.transpose() << endl;
+    valuecheckMatrix(xdot_rb,xdot,1e-8);
   }
 }