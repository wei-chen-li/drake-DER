#pragma once

#include <Eigen/Dense>
#include <Eigen/LU>
#include <Eigen/StdVector>
#include <set>
#include <stdexcept>
#include <unordered_map>

#include "drake/common/constants.h"
#include "drake/common/drake_deprecated.h"
#include "drake/math/rotation_matrix.h"
#include "drake/drakeRBM_export.h"
#include "drake/systems/plants/ForceTorqueMeasurement.h"
#include "drake/systems/plants/KinematicPath.h"
#include "drake/systems/plants/KinematicsCache.h"
#include "drake/systems/plants/RigidBody.h"
#include "drake/systems/plants/RigidBodyFrame.h"
#include "drake/systems/plants/rigid_body_loop.h"
#include "drake/systems/plants/collision/DrakeCollision.h"
#include "drake/systems/plants/joints/DrakeJoint.h"
#include "drake/systems/plants/pose_map.h"
#include "drake/systems/plants/rigid_body_actuator.h"
#include "drake/systems/plants/shapes/DrakeShapes.h"
#include "drake/util/drakeGeometryUtil.h"
#include "drake/util/drakeUtil.h"

#define BASIS_VECTOR_HALF_COUNT \
  2  // number of basis vectors over 2 (i.e. 4 basis vectors in this case)
#define EPSILON 10e-8

typedef Eigen::Matrix<double, 3, BASIS_VECTOR_HALF_COUNT> Matrix3kd;

<<<<<<< HEAD
class DRAKERBM_EXPORT RigidBodyLoop {
 public:
  //
  // Constructs a RigidBodyLoop between two frames. Is this the correct API?
  // TODO(amcastro-tri): review the correctness of this API
  RigidBodyLoop(std::shared_ptr<RigidBodyFrame> _frameA,
                std::shared_ptr<RigidBodyFrame> _frameB,
                const Eigen::Vector3d& _axis)
      : frameA(_frameA), frameB(_frameB), axis(_axis) {}

  const std::shared_ptr<RigidBodyFrame> frameA, frameB;
  const Eigen::Vector3d axis;

  friend std::ostream& operator<<(std::ostream& os, const RigidBodyLoop& obj);

 public:
#ifndef SWIG
  EIGEN_MAKE_ALIGNED_OPERATOR_NEW
#endif
=======
class DRAKERBM_EXPORT RigidBodyActuator {
 public:
  RigidBodyActuator(
      const std::string& name_in, const RigidBody* body_in,
      double reduction_in = 1.0,
      double effort_limit_min_in = -std::numeric_limits<double>::infinity(),
      double effort_limit_max_in = std::numeric_limits<double>::infinity())
      : name(name_in),
        body(body_in),
        reduction(reduction_in),
        effort_limit_min(effort_limit_min_in),
        effort_limit_max(effort_limit_max_in) {}

  const std::string name;
  const RigidBody* const body;
  const double reduction;
  const double effort_limit_min;
  const double effort_limit_max;
>>>>>>> 49bc5b3a
};

class DRAKERBM_EXPORT RigidBodyTree {
 public:
  /**
   * Defines the name of the rigid body within a rigid body tree that represents
   * the world.
   */
  // TODO(amcastro-tri): Move the concept of world to an actual world
  // abstraction. See issue #2318.
  static const char* const kWorldLinkName;

  RigidBodyTree(const std::string& urdf_filename,
                const DrakeJoint::FloatingBaseType floating_base_type =
                    DrakeJoint::ROLLPITCHYAW);
  RigidBodyTree(void);
  virtual ~RigidBodyTree(void);

#ifndef SWIG
  DRAKE_DEPRECATED("Please use drake::parsers::urdf::AddRobotFromURDFString.")
#endif
  void addRobotFromURDFString(
      const std::string& xml_string, const std::string& root_dir = ".",
      const DrakeJoint::FloatingBaseType floating_base_type =
          DrakeJoint::ROLLPITCHYAW,
      std::shared_ptr<RigidBodyFrame> weld_to_frame = nullptr);

#ifndef SWIG
  DRAKE_DEPRECATED("Please use drake::parsers::urdf::AddRobotFromURDFString.")
#endif
  void addRobotFromURDFString(
      const std::string& xml_string,
      std::map<std::string, std::string>& package_map,
      const std::string& root_dir = ".",
      const DrakeJoint::FloatingBaseType floating_base_type =
          DrakeJoint::ROLLPITCHYAW,
      std::shared_ptr<RigidBodyFrame> weld_to_frame = nullptr);

#ifndef SWIG
  DRAKE_DEPRECATED("Please use drake::parsers::urdf::AddRobotFromURDF.")
#endif
  void addRobotFromURDF(
      const std::string& urdf_filename,
      const DrakeJoint::FloatingBaseType floating_base_type =
          DrakeJoint::ROLLPITCHYAW,
      std::shared_ptr<RigidBodyFrame> weld_to_frame = nullptr);

#ifndef SWIG
  DRAKE_DEPRECATED("Please use drake::parsers::urdf::AddRobotFromURDF.")
#endif
  void addRobotFromURDF(
      const std::string& urdf_filename,
      std::map<std::string, std::string>& package_map,
      const DrakeJoint::FloatingBaseType floating_base_type =
          DrakeJoint::ROLLPITCHYAW,
      std::shared_ptr<RigidBodyFrame> weld_to_frame = nullptr);

#ifndef SWIG
  DRAKE_DEPRECATED("Please use drake::parsers::sdf::AddRobotFromSDF.")
#endif
  void addRobotFromSDF(const std::string& sdf_filename,
                       const DrakeJoint::FloatingBaseType floating_base_type =
                           DrakeJoint::QUATERNION,
                       std::shared_ptr<RigidBodyFrame> weld_to_frame = nullptr);

  /**
   * Returns an integer that can be used to uniquely identify a model
   * within this rigid body tree. Note that this method is not thread safe!
   */
  int get_next_model_id() { return next_model_id_++; }

  /**
   * Returns an integer that will be used as a unique ID for the next model
   * to be added within the rigid body tree.
   */
  int get_current_model_id() { return next_model_id_; }

  void addFrame(std::shared_ptr<RigidBodyFrame> frame);

  std::map<std::string, int> computePositionNameToIndexMap() const;

  void surfaceTangents(
      Eigen::Map<Eigen::Matrix3Xd> const& normals,
      std::vector<Eigen::Map<Eigen::Matrix3Xd>>& tangents) const;

  /*!
   * Updates the frame of collision elements to be equal to the joint's frame.
   *
   * @param eid The ID of the collision element to update.
   * @param transform_body_to_joint The transform from the model's
   * body frame to the joint frame.
   * @return true if the collision element was successfully updated.
   * False can be returned if a collision element with the specified eid
   * cannot be found.
   */
  bool transformCollisionFrame(
      const DrakeCollision::ElementId& eid,
      const Eigen::Isometry3d& transform_body_to_joint);

  void compile(void);  // call me after the model is loaded

  Eigen::VectorXd getZeroConfiguration() const;

  Eigen::VectorXd getRandomConfiguration(
      std::default_random_engine& generator) const;

  // akin to the coordinateframe names in matlab
  std::string getPositionName(int position_num) const;
  std::string getVelocityName(int velocity_num) const;
  std::string getStateName(int state_num) const;

  void drawKinematicTree(std::string graphviz_dotfile_filename) const;

  /// Initializes a `KinematicsCache` with the given configuration @p q,
  /// computes the kinematics, and returns the cache.
  ///
  /// This method is explicitly instantiated in RigidBodyTree.cpp for a
  /// small set of supported `DerivedQ`.
  template <typename DerivedQ>
  KinematicsCache<typename DerivedQ::Scalar> doKinematics(
      const Eigen::MatrixBase<DerivedQ>& q) const;

  /// Initializes a `KinematicsCache` with the given configuration @p q
  /// and velocity @p v, computes the kinematics, and returns the cache.
  ///
  /// This method is explicitly instantiated in RigidBodyTree.cpp for a
  /// small set of supported `DerivedQ` and `DerivedV`.
  template <typename DerivedQ, typename DerivedV>
  KinematicsCache<typename DerivedQ::Scalar> doKinematics(
      const Eigen::MatrixBase<DerivedQ>& q,
      const Eigen::MatrixBase<DerivedV>& v, bool compute_JdotV = true) const;

  /// Computes the kinematics on the given @p cache.
  ///
  /// This method is explicitly instantiated in RigidBodyTree.cpp for a
  /// small set of supported Scalar types.
  template <typename Scalar>
  void doKinematics(KinematicsCache<Scalar>& cache,
                    bool compute_JdotV = false) const;

  bool isBodyPartOfRobot(const RigidBody& body,
                         const std::set<int>& robotnum) const;

  double getMass(const std::set<int>& robotnum = default_robot_num_set) const;

  template <typename Scalar>
  Eigen::Matrix<Scalar, drake::kSpaceDimension, 1> centerOfMass(
      KinematicsCache<Scalar>& cache,
      const std::set<int>& robotnum = default_robot_num_set) const;

  template <typename Scalar>
  drake::TwistMatrix<Scalar> worldMomentumMatrix(
      KinematicsCache<Scalar>& cache,
      const std::set<int>& robotnum = default_robot_num_set,
      bool in_terms_of_qdot = false) const;

  template <typename Scalar>
  drake::TwistVector<Scalar> worldMomentumMatrixDotTimesV(
      KinematicsCache<Scalar>& cache,
      const std::set<int>& robotnum = default_robot_num_set) const;

  template <typename Scalar>
  drake::TwistMatrix<Scalar> centroidalMomentumMatrix(
      KinematicsCache<Scalar>& cache,
      const std::set<int>& robotnum = default_robot_num_set,
      bool in_terms_of_qdot = false) const;

  template <typename Scalar>
  drake::TwistVector<Scalar> centroidalMomentumMatrixDotTimesV(
      KinematicsCache<Scalar>& cache,
      const std::set<int>& robotnum = default_robot_num_set) const;

  template <typename Scalar>
  Eigen::Matrix<Scalar, drake::kSpaceDimension, Eigen::Dynamic>
  centerOfMassJacobian(KinematicsCache<Scalar>& cache,
                       const std::set<int>& robotnum = default_robot_num_set,
                       bool in_terms_of_qdot = false) const;

  template <typename Scalar>
  Eigen::Matrix<Scalar, drake::kSpaceDimension, 1>
  centerOfMassJacobianDotTimesV(
      KinematicsCache<Scalar>& cache,
      const std::set<int>& robotnum = default_robot_num_set) const;

  template <typename DerivedA, typename DerivedB, typename DerivedC>
  void jointLimitConstraints(Eigen::MatrixBase<DerivedA> const& q,
                             Eigen::MatrixBase<DerivedB>& phi,
                             Eigen::MatrixBase<DerivedC>& J) const;

  size_t getNumJointLimitConstraints() const;

  int getNumContacts(const std::set<int>& body_idx) const;  // = emptyIntSet);

  /**
   * Computes CoP in world frame. Normal and point on contact plane should be in
   * world frame too.
   */
  template <typename DerivedNormal, typename DerivedPoint>
  std::pair<Eigen::Vector3d, double> resolveCenterOfPressure(
      const KinematicsCache<double>& cache,
      const std::vector<ForceTorqueMeasurement>& force_torque_measurements,
      const Eigen::MatrixBase<DerivedNormal>& normal,
      const Eigen::MatrixBase<DerivedPoint>& point_on_contact_plane) const;

  void findAncestorBodies(std::vector<int>& ancestor_bodies, int body) const;

  KinematicPath findKinematicPath(int start_body_or_frame_idx,
                                  int end_body_or_frame_idx) const;

  /** \brief Compute the positive definite mass (configuration space) matrix \f$
   *H(q) \f$, defined by \f$T = \frac{1}{2} v^T H(q) v \f$, where \f$ T \f$ is
   *kinetic energy.
   *
   * The mass matrix also appears in the manipulator equations
   *  \f[
   *  H(q) \dot{v} + C(q, v, f_\text{ext}) = B(q) u
   * \f]
   *
   * \param cache a KinematicsCache constructed given \f$ q \f$
   * \return the mass matrix \f$ H(q) \f$
   */
  template <typename Scalar>
  Eigen::Matrix<Scalar, Eigen::Dynamic, Eigen::Dynamic> massMatrix(
      KinematicsCache<Scalar>& cache) const;

  /** \brief Compute the term \f$ C(q, v, f_\text{ext}) \f$ in the manipulator
  *equations
  *  \f[
  *  H(q) \dot{v} + C(q, v, f_\text{ext}) = B(q) u
  * \f]
  *
  * Convenience method that calls inverseDynamics with \f$ \dot{v} = 0 \f$. See
  *inverseDynamics for argument descriptions.
  * \see inverseDynamics
  */
  template <typename Scalar>
  Eigen::Matrix<Scalar, Eigen::Dynamic, 1> dynamicsBiasTerm(
      KinematicsCache<Scalar>& cache,
      const eigen_aligned_unordered_map<RigidBody const*,
                                        drake::TwistVector<Scalar>>& f_ext,
      bool include_velocity_terms = true) const;

  /** \brief Compute
  * \f[
  *  H(q) \dot{v} + C(q, v, f_\text{ext})
  * \f]
  * that is, the left hand side of the manipulator equations
  *  \f[
  *  H(q) \dot{v} + C(q, v, f_\text{ext}) = B(q) u
  * \f]
  *
  * Note that the 'dynamics bias term' \f$ C(q, v, f_\text{ext}) \f$ can be
  *computed by simply setting \f$ \dot{v} = 0\f$.
  * Note also that if only the gravitational terms contained in \f$ C(q, v,
  *f_\text{ext}) \f$ are required, one can set \a include_velocity_terms to
  *false.
  * Alternatively, one can pass in a KinematicsCache created with \f$ v = 0\f$
  *or without specifying the velocity vector.
  *
  * Algorithm: recursive Newton-Euler. Does not explicitly compute mass matrix.
  * \param cache a KinematicsCache constructed given \f$ q \f$ and \f$ v \f$
  * \param f_ext external wrenches exerted upon bodies. Expressed in body frame.
  * \param vd \f$ \dot{v} \f$
  * \param include_velocity_terms whether to include velocity-dependent terms in
  *\f$ C(q, v, f_\text{ext}) \f$. Setting \a include_velocity_terms to false is
  *Equivalent to setting \f$ v = 0 \f$
  * \return \f$ H(q) \dot{v} + C(q, v, f_\text{ext}) \f$
  */
  template <typename Scalar>
  Eigen::Matrix<Scalar, Eigen::Dynamic, 1> inverseDynamics(
      KinematicsCache<Scalar>& cache,
      const eigen_aligned_unordered_map<RigidBody const*,
                                        drake::TwistVector<Scalar>>& f_ext,
      const Eigen::Matrix<Scalar, Eigen::Dynamic, 1>& vd,
      bool include_velocity_terms = true) const;

  template <typename DerivedV>
  Eigen::Matrix<typename DerivedV::Scalar, Eigen::Dynamic, 1> frictionTorques(
      Eigen::MatrixBase<DerivedV> const& v) const;

  template <
      typename Scalar,
      typename DerivedPoints>  // not necessarily any relation between the two;
  // a major use case is having an AutoDiff
  // KinematicsCache, but double points matrix
  Eigen::Matrix<Scalar, 3, DerivedPoints::ColsAtCompileTime>
  transformPoints(const KinematicsCache<Scalar>& cache,
                  const Eigen::MatrixBase<DerivedPoints>& points,
                  int from_body_or_frame_ind, int to_body_or_frame_ind) const {
    static_assert(DerivedPoints::RowsAtCompileTime == 3 ||
                      DerivedPoints::RowsAtCompileTime == Eigen::Dynamic,
                  "points argument has wrong number of rows");
    auto T =
        relativeTransform(cache, to_body_or_frame_ind, from_body_or_frame_ind);
    return T * points.template cast<Scalar>();
  }

  template <typename Scalar>
  Eigen::Matrix<Scalar, 4, 1> relativeQuaternion(
      const KinematicsCache<Scalar>& cache, int from_body_or_frame_ind,
      int to_body_or_frame_ind) const {
    return drake::math::rotmat2quat(
        relativeTransform(cache, to_body_or_frame_ind, from_body_or_frame_ind)
            .linear());
  }

  template <typename Scalar>
  Eigen::Matrix<Scalar, 3, 1> relativeRollPitchYaw(
      const KinematicsCache<Scalar>& cache, int from_body_or_frame_ind,
      int to_body_or_frame_ind) const {
    return drake::math::rotmat2rpy(
        relativeTransform(cache, to_body_or_frame_ind, from_body_or_frame_ind)
            .linear());
  }

  template <typename Scalar, typename DerivedPoints>
  Eigen::Matrix<Scalar, Eigen::Dynamic, Eigen::Dynamic> transformPointsJacobian(
      const KinematicsCache<Scalar>& cache,
      const Eigen::MatrixBase<DerivedPoints>& points,
      int from_body_or_frame_ind, int to_body_or_frame_ind,
      bool in_terms_of_qdot) const;

  template <typename Scalar>
  Eigen::Matrix<Scalar, drake::kQuaternionSize, Eigen::Dynamic>
  relativeQuaternionJacobian(const KinematicsCache<Scalar>& cache,
                             int from_body_or_frame_ind,
                             int to_body_or_frame_ind,
                             bool in_terms_of_qdot) const;

  template <typename Scalar>
  Eigen::Matrix<Scalar, drake::kRpySize, Eigen::Dynamic>
  relativeRollPitchYawJacobian(const KinematicsCache<Scalar>& cache,
                               int from_body_or_frame_ind,
                               int to_body_or_frame_ind,
                               bool in_terms_of_qdot) const;

  template <typename Scalar>
  Eigen::Matrix<Scalar, Eigen::Dynamic, Eigen::Dynamic>
  forwardKinPositionGradient(const KinematicsCache<Scalar>& cache, int npoints,
                             int from_body_or_frame_ind,
                             int to_body_or_frame_ind) const;

  template <typename Scalar, typename DerivedPoints>
  Eigen::Matrix<Scalar, Eigen::Dynamic, 1> transformPointsJacobianDotTimesV(
      const KinematicsCache<Scalar>& cache,
      const Eigen::MatrixBase<DerivedPoints>& points,
      int from_body_or_frame_ind, int to_body_or_frame_ind) const;

  template <typename Scalar>
  Eigen::Matrix<Scalar, Eigen::Dynamic, 1> relativeQuaternionJacobianDotTimesV(
      const KinematicsCache<Scalar>& cache, int from_body_or_frame_ind,
      int to_body_or_frame_ind) const;

  template <typename Scalar>
  Eigen::Matrix<Scalar, Eigen::Dynamic, 1>
  relativeRollPitchYawJacobianDotTimesV(const KinematicsCache<Scalar>& cache,
                                        int from_body_or_frame_ind,
                                        int to_body_or_frame_ind) const;

  template <typename Scalar>
  drake::TwistMatrix<Scalar> geometricJacobian(
      const KinematicsCache<Scalar>& cache, int base_body_or_frame_ind,
      int end_effector_body_or_frame_ind, int expressed_in_body_or_frame_ind,
      bool in_terms_of_qdot = false,
      std::vector<int>* v_indices = nullptr) const;

  template <typename Scalar>
  drake::TwistVector<Scalar> geometricJacobianDotTimesV(
      const KinematicsCache<Scalar>& cache, int base_body_or_frame_ind,
      int end_effector_body_or_frame_ind,
      int expressed_in_body_or_frame_ind) const;

  template <typename Scalar>
  drake::TwistVector<Scalar> relativeTwist(
      const KinematicsCache<Scalar>& cache, int base_or_frame_ind,
      int body_or_frame_ind, int expressed_in_body_or_frame_ind) const;

  template <typename Scalar>
  drake::TwistVector<Scalar> transformSpatialAcceleration(
      const KinematicsCache<Scalar>& cache,
      const drake::TwistVector<Scalar>& spatial_acceleration,
      int base_or_frame_ind, int body_or_frame_ind, int old_body_or_frame_ind,
      int new_body_or_frame_ind) const;

  template <typename Scalar>
  Eigen::Transform<Scalar, drake::kSpaceDimension, Eigen::Isometry>
  relativeTransform(const KinematicsCache<Scalar>& cache, int base_or_frame_ind,
                    int body_or_frame_ind) const;

  /** computeContactJacobians
   * @brief Computes the jacobian for many points in the format currently used
   * by matlab.  (possibly should be scheduled for deletion, taking
   * accumulateContactJacobians with it)
   */
  template <typename Scalar>
  void computeContactJacobians(
      const KinematicsCache<Scalar>& cache,
      Eigen::Ref<const Eigen::VectorXi> const& idxA,
      Eigen::Ref<const Eigen::VectorXi> const& idxB,
      Eigen::Ref<const Eigen::Matrix3Xd> const& xA,
      Eigen::Ref<const Eigen::Matrix3Xd> const& xB,
      Eigen::Matrix<Scalar, Eigen::Dynamic, Eigen::Dynamic>& J) const;

  DrakeCollision::ElementId addCollisionElement(
      const RigidBody::CollisionElement& element, RigidBody& body,
      const std::string& group_name);

  template <class UnaryPredicate>
  void removeCollisionGroupsIf(UnaryPredicate test) {
    for (const auto& body_ptr : bodies) {
      std::vector<std::string> names_of_groups_to_delete;
      for (const auto& group : body_ptr->collision_element_groups) {
        const std::string& group_name = group.first;
        if (test(group_name)) {
          auto& ids = body_ptr->collision_element_ids;
          for (const auto& id : group.second) {
            ids.erase(std::find(ids.begin(), ids.end(), id));
            collision_model->removeElement(id);
          }
          names_of_groups_to_delete.push_back(group_name);
        }
      }
      for (const auto& group_name : names_of_groups_to_delete) {
        body_ptr->collision_element_groups.erase(group_name);
      }
    }
  }

  void updateCollisionElements(
      const RigidBody& body,
      const Eigen::Transform<double, 3, Eigen::Isometry>& transform_to_world);

  void updateStaticCollisionElements();

  void updateDynamicCollisionElements(const KinematicsCache<double>& kin_cache);

  void getTerrainContactPoints(const RigidBody& body,
                               Eigen::Matrix3Xd& terrain_points) const;

  bool collisionRaycast(const KinematicsCache<double>& cache,
                        const Eigen::Matrix3Xd& origins,
                        const Eigen::Matrix3Xd& ray_endpoints,
                        Eigen::VectorXd& distances, bool use_margins = false);
  bool collisionRaycast(const KinematicsCache<double>& cache,
                        const Eigen::Matrix3Xd& origins,
                        const Eigen::Matrix3Xd& ray_endpoints,
                        Eigen::VectorXd& distances, Eigen::Matrix3Xd& normals,
                        bool use_margins = false);

  /** collisionDetectFromPoints
   * @brief Computes the (signed) distance from the given points to the nearest
   * body in the RigidBodyTree.
   */
  void collisionDetectFromPoints(const KinematicsCache<double>& cache,
                                 const Eigen::Matrix3Xd& points,
                                 Eigen::VectorXd& phi, Eigen::Matrix3Xd& normal,
                                 Eigen::Matrix3Xd& x, Eigen::Matrix3Xd& body_x,
                                 std::vector<int>& body_idx, bool use_margins);

  bool collisionDetect(
      const KinematicsCache<double>& cache, Eigen::VectorXd& phi,
      Eigen::Matrix3Xd& normal, Eigen::Matrix3Xd& xA, Eigen::Matrix3Xd& xB,
      std::vector<int>& bodyA_idx, std::vector<int>& bodyB_idx,
      const std::vector<DrakeCollision::ElementId>& ids_to_check,
      bool use_margins);

  bool collisionDetect(const KinematicsCache<double>& cache,
                       Eigen::VectorXd& phi, Eigen::Matrix3Xd& normal,
                       Eigen::Matrix3Xd& xA, Eigen::Matrix3Xd& xB,
                       std::vector<int>& bodyA_idx, std::vector<int>& bodyB_idx,
                       const std::vector<int>& bodies_idx,
                       const std::set<std::string>& active_element_groups,
                       bool use_margins = true);

  bool collisionDetect(const KinematicsCache<double>& cache,
                       Eigen::VectorXd& phi, Eigen::Matrix3Xd& normal,
                       Eigen::Matrix3Xd& xA, Eigen::Matrix3Xd& xB,
                       std::vector<int>& bodyA_idx, std::vector<int>& bodyB_idx,
                       const std::vector<int>& bodies_idx,
                       bool use_margins = true);

  bool collisionDetect(const KinematicsCache<double>& cache,
                       Eigen::VectorXd& phi, Eigen::Matrix3Xd& normal,
                       Eigen::Matrix3Xd& xA, Eigen::Matrix3Xd& xB,
                       std::vector<int>& bodyA_idx, std::vector<int>& bodyB_idx,
                       const std::set<std::string>& active_element_groups,
                       bool use_margins = true);

  bool collisionDetect(const KinematicsCache<double>& cache,
                       Eigen::VectorXd& phi, Eigen::Matrix3Xd& normal,
                       Eigen::Matrix3Xd& xA, Eigen::Matrix3Xd& xB,
                       std::vector<int>& bodyA_idx, std::vector<int>& bodyB_idx,
                       bool use_margins = true);

  bool allCollisions(const KinematicsCache<double>& cache,
                     std::vector<int>& bodyA_idx, std::vector<int>& bodyB_idx,
                     Eigen::Matrix3Xd& ptsA, Eigen::Matrix3Xd& ptsB,
                     bool use_margins = true);

  void potentialCollisions(const KinematicsCache<double>& cache,
                           Eigen::VectorXd& phi, Eigen::Matrix3Xd& normal,
                           Eigen::Matrix3Xd& xA, Eigen::Matrix3Xd& xB,
                           std::vector<int>& bodyA_idx,
                           std::vector<int>& bodyB_idx,
                           bool use_margins = true);

  /** Computes the point of closest approach between bodies in the
   RigidBodyTree that are in contact.

   @param cache[in] a KinematicsCache constructed by RigidBodyTree::doKinematics
   given `q` and `v`.

   Collision points are returned as a vector of PointPair's.
   See the documentation for PointPair for details. The collision point on the
   surface of each body is stored in the PointPair structure in the frame of the
   corresponding body.

   @param use_margins[in] If `true` the model uses the representation with
   margins. If `false`, the representation without margins is used instead.
   **/
  std::vector<DrakeCollision::PointPair> ComputeMaximumDepthCollisionPoints(
      const KinematicsCache<double>& cache, bool use_margins = true);

  virtual bool collidingPointsCheckOnly(
      const KinematicsCache<double>& cache,
      const std::vector<Eigen::Vector3d>& points, double collision_threshold);

  virtual std::vector<size_t> collidingPoints(
      const KinematicsCache<double>& cache,
      const std::vector<Eigen::Vector3d>& points, double collision_threshold);

  /**
   * Finds a body with the specified \p body_name belonging to a model
   * with the specified \p model_name and \p model_id. Note that if
   * \p model_name is the empty string and \p model_id is -1, every model is
   * searched. If \p model_name and \p model_id are inconsistent, no body
   * will be found and an exception will be thrown.
   *
   * @param[in] body_name The name of the body to find.
   * @param[in] model_name The name of the model to which the body belongs. If
   * this value is an empty string, every model is searched.
   * @param[in] model_id The ID of the model to which the body belongs. If this
   * value is -1, every model is searched.
   * @throws std::logic_error if multiple matching bodies are found or no
   * matching bodies are found.
   */
  RigidBody* FindBody(const std::string& body_name,
                      const std::string& model_name = "",
                      int model_id = -1) const;

/**
 * This is a deprecated version of `FindBody(...)`. Please use `FindBody(...)`
 * instead.
 */
#ifndef SWIG
  DRAKE_DEPRECATED("Please use RigidBodyTree::FindBody instead.")
#endif
  RigidBody* findLink(const std::string& link_name,
                      const std::string& model_name = "",
                      int model_id = -1) const;

  /**
   * Obtains the index of a rigid body within this rigid body tree. The rigid
   * body tree maintains a vector of pointers to all rigid bodies that are part
   * of the rigid body tree. The index of a rigid body is the index within this
   * vector at which a pointer to the rigid body is stored.
   *
   * @param[in] body_name The body whose index we want to find. It should
   * be unique within the searched models, otherwise an exception will be
   * thrown.
   * @param[in] model_id The ID of the model. This parameter is optional. If
   * supplied, only the model with the specified ID is searched; otherwise, all
   * models are searched.
   * @return The index of the specified rigid body.
   * @throws std::logic_error if no rigid body with the specified \p body_name
   * and \p model_id was found or if multiple matching rigid bodies were found.
   */
  int FindBodyIndex(const std::string& body_name, int model_id = -1) const;

/**
 * This is a deprecated version of `FindBodyIndex(...)`. Please use
 * `FindBodyIndex(...)` instead.
 */
#ifndef SWIG
  DRAKE_DEPRECATED("Pleasse use RigidBodyTree::FindBodyIndex instead.")
#endif
  int findLinkId(const std::string& link_name, int model_id = -1) const;

  // TODO(amcastro-tri): The name of this method is misleading.
  // It returns a RigidBody when the user seems to request a joint.
  /**
   * Obtains a pointer to the rigid body whose parent joint is named
   * \p joint_name and is part of a model with ID \p model_id.
   *
   * @param[in] joint_name The name of the joint to find.
   * @param[in] model_id The ID of the model that contains the joint. This
   * parameter is optional. If supplied, only that model is searched; otherwise,
   * all models are searched.
   * @return A pointer to the rigid body whose joint is the one being searched
   * for.
   * @throws std::logic_error if no joint is found with the given name within
   * the searched model(s).
   */
  RigidBody* findJoint(const std::string& joint_name, int model_id = -1) const;

  int findJointId(const std::string& joint_name, int model_id = -1) const;

  /**
   * Finds a frame of the specified \p frame_name belonging to a model with the
   * specified \p model_id.
   *
   * @param[in] frame_name The name of the frame to find.
   * @param[in] model_id The ID of the model to which the frame belongs. If this
   * value is -1, search all models.
   * @throws std::logic_error if multiple matching frames are found.
   */
  std::shared_ptr<RigidBodyFrame> findFrame(const std::string& frame_name,
                                            int model_id = -1) const;

  std::string getBodyOrFrameName(int body_or_frame_id) const;
  // @param body_or_frame_id the index of the body or the id of the frame.

  /**
   * Obtains a rigid body actuator from this rigid body tree. The actuator is
   * selected based on its name.
   *
   * @param name The name of the rigid body actuator to get.
   * @returns A const reference to the rigid body actuator with name @p name.
   * @throws std::invalid_argument if no rigid body actuator with name @p name
   * exists.
   */
  const RigidBodyActuator& GetActuator(const std::string& name) const;

  // TODO(tkoolen): remove parseBodyOrFrameID methods
  template <typename Scalar>
  int parseBodyOrFrameID(
      const int body_or_frame_id,
      Eigen::Transform<Scalar, 3, Eigen::Isometry>* Tframe) const;
  int parseBodyOrFrameID(const int body_or_frame_id) const;

  template <typename Scalar>
  Eigen::Matrix<Scalar, Eigen::Dynamic, 1> positionConstraints(
      const KinematicsCache<Scalar>& cache) const;

  template <typename Scalar>
  Eigen::Matrix<Scalar, Eigen::Dynamic, Eigen::Dynamic>
  positionConstraintsJacobian(const KinematicsCache<Scalar>& cache,
                              bool in_terms_of_qdot = true) const;

  template <typename Scalar>
  Eigen::Matrix<Scalar, Eigen::Dynamic, 1> positionConstraintsJacDotTimesV(
      const KinematicsCache<Scalar>& cache) const;

  size_t getNumPositionConstraints() const;

  template <typename Derived>
  Eigen::Matrix<typename Derived::Scalar, Derived::RowsAtCompileTime,
                Eigen::Dynamic>
  compactToFull(const Eigen::MatrixBase<Derived>& compact,
                const std::vector<int>& joint_path,
                bool in_terms_of_qdot) const {
    /*
     * This method is used after calling geometric Jacobian, where compact is
     * the Jacobian on the joints that are on the kinematic path; if we want to
     * reconstruct the full Jacobian on all joints, then we should call this
     * method.
     */
    int ncols = in_terms_of_qdot ? num_positions_ : num_velocities_;
    Eigen::Matrix<typename Derived::Scalar, Derived::RowsAtCompileTime,
                  Eigen::Dynamic> full(compact.rows(), ncols);
    full.setZero();
    int compact_col_start = 0;
    for (std::vector<int>::const_iterator it = joint_path.begin();
         it != joint_path.end(); ++it) {
      RigidBody& body = *bodies[*it];
      int ncols_joint = in_terms_of_qdot ? body.getJoint().getNumPositions()
                                         : body.getJoint().getNumVelocities();
      int col_start =
          in_terms_of_qdot ? body.position_num_start : body.velocity_num_start;
      full.middleCols(col_start, ncols_joint) =
          compact.middleCols(compact_col_start, ncols_joint);
      compact_col_start += ncols_joint;
    }
    return full;
  }

  /**
   * A toString method for this class.
   */
  friend DRAKERBM_EXPORT std::ostream& operator<<(std::ostream&,
                                                  const RigidBodyTree&);

  /**
   * @brief Adds and takes ownership of a rigid body.
   *
   * A RigidBodyTree is the sole owner and manager of the RigidBody's in it.
   * A body is assigned a unique id (RigidBody::id()) when added to a
   * RigidBodyTree. This unique id can be use to access a body with the accessor
   * RigidBodyTree::body.
   *
   * @param[in] body The rigid body to add to this rigid body tree.
   */
  void add_rigid_body(std::unique_ptr<RigidBody> body);

  /**
   * Adds one floating joint to each link specified in the list of link indicies
   * that does not already have a parent. Typically, the list of link indices is
   * created while calling add_rigid_body(). The purpose of the floating joint
   * is to connect the links and of their child branches to the rigid body tree.
   *
   * @param floating_base_type The floating joint's type.
   * @param link_indices A list of link indexes to check. A floating joint is
   * added to any link in this list that does not have a parent joint.
   * @param weld_to_frame The frame to which the floating joint should attach
   * the parent-less non-world links. This parameter may be nullptr, in which
   * case the link is welded to the world with zero offset.
   * @param pose_map A mapping where the key is the link's name and the value
   * is the transform from the frame of the link to the frame of the model
   * to which the link belongs.
   * @return The number of floating joint added to this rigid body tree.
   * @throws A std::runtime_error if the floating_base_type is unrecognized or
   * zero floating joints were added to the model.
   */
  int AddFloatingJoint(
      DrakeJoint::FloatingBaseType floating_base_type,
      const std::vector<int>& link_indices,
      const std::shared_ptr<RigidBodyFrame> weld_to_frame = nullptr,
      const PoseMap* pose_map = nullptr);

  /**
   * @brief Returns a mutable reference to the RigidBody associated with the
   * world in the model. This is the root of the RigidBodyTree.
   */
  RigidBody& world() { return *bodies[0]; }

  /**
   * @brief Returns a const reference to the RigidBody associated with the
   * world in the model. This is the root of the RigidBodyTree.
   */
  const RigidBody& world() const { return *bodies[0]; }

  /**
   * An accessor to the number of position states outputted by this rigid body
   * system.
   */
  int number_of_positions() const { return num_positions_; }

  /**
   * An accessor to the number of velocity states outputted by this rigid body
   * system.
   */
  int number_of_velocities() const { return num_velocities_; }

 public:
  static const std::set<int> default_robot_num_set;

  Eigen::VectorXd joint_limit_min;
  Eigen::VectorXd joint_limit_max;

  // Rigid body objects
  // TODO(amcastro-tri): make private and start using accessors body(int).
  // TODO(amcastro-tri): rename to bodies_ to follow Google's style guide once.
  // accessors are used throughout the code.
  std::vector<std::unique_ptr<RigidBody>> bodies;

  // Rigid body frames
  std::vector<std::shared_ptr<RigidBodyFrame>> frames;

  // Rigid body actuators
  std::vector<RigidBodyActuator, Eigen::aligned_allocator<RigidBodyActuator>>
      actuators;

  // Rigid body loops
  std::vector<RigidBodyLoop, Eigen::aligned_allocator<RigidBodyLoop>> loops;

  drake::TwistVector<double> a_grav;
  Eigen::MatrixXd B;  // the B matrix maps inputs into joint-space forces

 private:
  // The number of position states in this rigid body tree.
  int num_positions_{};

  // The number of velocity states in this rigid body tree.
  int num_velocities_{};

  // Remembers the ID that should be assigned to the next model added to this
  // rigid body tree.
  int next_model_id_{};

  // helper functions for contactConstraints
  template <typename Scalar>
  void accumulateContactJacobian(
      const KinematicsCache<Scalar>& cache, const int bodyInd,
      Eigen::Matrix3Xd const& bodyPoints, std::vector<size_t> const& cindA,
      std::vector<size_t> const& cindB,
      Eigen::Matrix<Scalar, Eigen::Dynamic, Eigen::Dynamic>& J) const;

  template <typename Scalar>
  void updateCompositeRigidBodyInertias(KinematicsCache<Scalar>& cache) const;

  // Reorder body list to make sure parents are before children in
  // the list RigidBodyTree::bodies.
  //
  // See RigidBodyTree::compile
  void SortTree();

  // collision_model maintains a collection of the collision geometry in the
  // RBM for use in collision detection of different kinds. Small margins are
  // applied to all collision geometry when that geometry is added, to improve
  // the numerical stability of contact gradients taken using the model.
  std::unique_ptr<DrakeCollision::Model> collision_model;

 public:
#ifndef SWIG
  EIGEN_MAKE_ALIGNED_OPERATOR_NEW
#endif

  // The following was required for building w/ DRAKERBM_EXPORT on windows (due
  // to the unique_ptrs).  See
  // http://stackoverflow.com/questions/8716824/cannot-access-private-member-error-only-when-class-has-export-linkage
 private:
  RigidBodyTree(const RigidBodyTree&);
  RigidBodyTree& operator=(const RigidBodyTree&) { return *this; }

  std::set<std::string> already_printed_warnings;
  bool initialized_{false};
};<|MERGE_RESOLUTION|>--- conflicted
+++ resolved
@@ -30,48 +30,6 @@
 #define EPSILON 10e-8
 
 typedef Eigen::Matrix<double, 3, BASIS_VECTOR_HALF_COUNT> Matrix3kd;
-
-<<<<<<< HEAD
-class DRAKERBM_EXPORT RigidBodyLoop {
- public:
-  //
-  // Constructs a RigidBodyLoop between two frames. Is this the correct API?
-  // TODO(amcastro-tri): review the correctness of this API
-  RigidBodyLoop(std::shared_ptr<RigidBodyFrame> _frameA,
-                std::shared_ptr<RigidBodyFrame> _frameB,
-                const Eigen::Vector3d& _axis)
-      : frameA(_frameA), frameB(_frameB), axis(_axis) {}
-
-  const std::shared_ptr<RigidBodyFrame> frameA, frameB;
-  const Eigen::Vector3d axis;
-
-  friend std::ostream& operator<<(std::ostream& os, const RigidBodyLoop& obj);
-
- public:
-#ifndef SWIG
-  EIGEN_MAKE_ALIGNED_OPERATOR_NEW
-#endif
-=======
-class DRAKERBM_EXPORT RigidBodyActuator {
- public:
-  RigidBodyActuator(
-      const std::string& name_in, const RigidBody* body_in,
-      double reduction_in = 1.0,
-      double effort_limit_min_in = -std::numeric_limits<double>::infinity(),
-      double effort_limit_max_in = std::numeric_limits<double>::infinity())
-      : name(name_in),
-        body(body_in),
-        reduction(reduction_in),
-        effort_limit_min(effort_limit_min_in),
-        effort_limit_max(effort_limit_max_in) {}
-
-  const std::string name;
-  const RigidBody* const body;
-  const double reduction;
-  const double effort_limit_min;
-  const double effort_limit_max;
->>>>>>> 49bc5b3a
-};
 
 class DRAKERBM_EXPORT RigidBodyTree {
  public:
