--- conflicted
+++ resolved
@@ -24,11 +24,7 @@
   }
 }
 
-<<<<<<< HEAD
-// Tests the ability to load a three vector from a string. Evalautes both
-=======
 // Tests the ability to load a three vector from a string. Evaluates both
->>>>>>> 325fc54f
 // the case where the string describes a three vector and the case where
 // the string describes a single scalar value.
 GTEST_TEST(test_parse_three_vector, from_string) {
@@ -36,16 +32,11 @@
   const char* one_value_string = "4.4";
 
   Vector3d parsed_vector3d;
-<<<<<<< HEAD
+  parsed_vector3d << 0, 0, 0;
+
   Vector3d expected_vector3d;
   expected_vector3d << 1.1, 2.2, 3.3;
-=======
-  parsed_vector3d << 0, 0, 0;
-
-  Vector3d expected_vector3d;
-  expected_vector3d << 1.1, 2.2, 3.3;
-
->>>>>>> 325fc54f
+
   EXPECT_TRUE(ParseThreeVectorValue(three_value_string, &parsed_vector3d));
   EXPECT_EQ(parsed_vector3d, expected_vector3d);
 
@@ -54,11 +45,6 @@
   EXPECT_EQ(parsed_vector3d, expected_vector3d);
 }
 
-<<<<<<< HEAD
-// Tests the ability to load a three vector from an XML whose first child
-// contains a three vector.
-GTEST_TEST(test_parse_three_vector, from_xml_value_child_vector) {
-=======
 // Tests the ability to gracefully handle the failure mode where the string
 // containing the vector or scalar value is nullptr.
 GTEST_TEST(test_parse_three_vector, string_input_null_failure_mode) {
@@ -137,7 +123,6 @@
 // Tests the ability to load a three vector from an XML whose first child
 // contains a three vector.
 GTEST_TEST(test_parse_three_vector, node_input_vector) {
->>>>>>> 325fc54f
   const char* xml_string =
       "<?xml version=\"1.0\" ?>\n"
       "<foo>5.5 6.6 7.7</foo>";
@@ -148,27 +133,18 @@
   XMLElement* node = xml_doc.FirstChildElement("foo");
 
   Vector3d parsed_vector3d;
-<<<<<<< HEAD
+  parsed_vector3d << 0, 0, 0;
+
   Vector3d expected_vector3d;
   expected_vector3d << 5.5, 6.6, 7.7;
-=======
-  parsed_vector3d << 0, 0, 0;
-
-  Vector3d expected_vector3d;
-  expected_vector3d << 5.5, 6.6, 7.7;
-
->>>>>>> 325fc54f
+
   EXPECT_TRUE(ParseThreeVectorValue(node, &parsed_vector3d));
   EXPECT_EQ(parsed_vector3d, expected_vector3d);
 }
 
 // Tests the ability to load a three vector from an XML whose first child
 // contains a scalar value.
-<<<<<<< HEAD
-GTEST_TEST(test_parse_three_vector, from_xml_value_child_scalar) {
-=======
 GTEST_TEST(test_parse_three_vector, node_input_scalar) {
->>>>>>> 325fc54f
   const char* xml_string =
       "<?xml version=\"1.0\" ?>\n"
       "<foo>10.1</foo>";
@@ -179,25 +155,15 @@
   XMLElement* node = xml_doc.FirstChildElement("foo");
 
   Vector3d parsed_vector3d;
-<<<<<<< HEAD
+  parsed_vector3d << 0, 0, 0;
+
   Vector3d expected_vector3d;
   expected_vector3d << 10.1, 10.1, 10.1;
-=======
-  parsed_vector3d << 0, 0, 0;
-
-  Vector3d expected_vector3d;
-  expected_vector3d << 10.1, 10.1, 10.1;
-
->>>>>>> 325fc54f
+
   EXPECT_TRUE(ParseThreeVectorValue(node, &parsed_vector3d));
   EXPECT_EQ(parsed_vector3d, expected_vector3d);
 }
 
-<<<<<<< HEAD
-// Tests the ability to load a three vector from an XML whose grandchild
-// contains a three vector.
-GTEST_TEST(test_parse_three_vector, from_xml_value_grandchild_vector) {
-=======
 // Tests the ability to handle the failure mode where the XML child node that's
 // supposed to have the three vector is nullptr.
 GTEST_TEST(test_parse_three_vector, node_input_nullptr) {
@@ -212,7 +178,6 @@
 // Tests the ability to load a three vector from an XML whose grandchild
 // contains a three vector.
 GTEST_TEST(test_parse_three_vector, node_child_input_vector) {
->>>>>>> 325fc54f
   const char* xml_string =
       "<?xml version=\"1.0\" ?>\n"
       "<foo>\n"
@@ -225,27 +190,18 @@
   XMLElement* node = xml_doc.FirstChildElement("foo");
 
   Vector3d parsed_vector3d;
-<<<<<<< HEAD
+  parsed_vector3d << 0, 0, 0;
+
   Vector3d expected_vector3d;
   expected_vector3d << 5.5, 6.6, 7.7;
-=======
-  parsed_vector3d << 0, 0, 0;
-
-  Vector3d expected_vector3d;
-  expected_vector3d << 5.5, 6.6, 7.7;
-
->>>>>>> 325fc54f
+
   EXPECT_TRUE(ParseThreeVectorValue(node, "bar", &parsed_vector3d));
   EXPECT_EQ(parsed_vector3d, expected_vector3d);
 }
 
 // Tests the ability to load a three vector from an XML whose grandchild
 // contains a scalar value.
-<<<<<<< HEAD
-GTEST_TEST(test_parse_three_vector, from_xml_value_grandchild_scalar) {
-=======
 GTEST_TEST(test_parse_three_vector, node_child_input_scalar) {
->>>>>>> 325fc54f
   const char* xml_string =
       "<?xml version=\"1.0\" ?>\n"
       "<foo>\n"
@@ -258,25 +214,15 @@
   XMLElement* node = xml_doc.FirstChildElement("foo");
 
   Vector3d parsed_vector3d;
-<<<<<<< HEAD
+  parsed_vector3d << 0, 0, 0;
+
   Vector3d expected_vector3d;
   expected_vector3d << 93.5, 93.5, 93.5;
-=======
-  parsed_vector3d << 0, 0, 0;
-
-  Vector3d expected_vector3d;
-  expected_vector3d << 93.5, 93.5, 93.5;
-
->>>>>>> 325fc54f
+
   EXPECT_TRUE(ParseThreeVectorValue(node, "bar", &parsed_vector3d));
   EXPECT_EQ(parsed_vector3d, expected_vector3d);
 }
 
-<<<<<<< HEAD
-// Tests the ability to load a three vector from an XML attribute containing
-// a three vector.
-GTEST_TEST(test_parse_three_vector, from_xml_attribute_vector) {
-=======
 // Tests the ability to handle failure mode where XML grandchild or grandchild
 // name are nullptr.
 GTEST_TEST(test_parse_three_vector, node_child_input_nullptr_failure_mode) {
@@ -302,7 +248,6 @@
 // Tests the ability to load a three vector from an XML attribute containing
 // a three vector.
 GTEST_TEST(test_parse_three_vector, node_attribute_input_vector) {
->>>>>>> 325fc54f
   const char* xml_string =
       "<?xml version=\"1.0\" ?>\n"
       "<mesh scale=\"1.2 3.4 5.6\" />";
@@ -313,27 +258,18 @@
   XMLElement* node = xml_doc.FirstChildElement("mesh");
 
   Vector3d parsed_vector3d;
-<<<<<<< HEAD
+  parsed_vector3d << 0, 0, 0;
+
   Vector3d expected_vector3d;
   expected_vector3d << 1.2, 3.4, 5.6;
-=======
-  parsed_vector3d << 0, 0, 0;
-
-  Vector3d expected_vector3d;
-  expected_vector3d << 1.2, 3.4, 5.6;
-
->>>>>>> 325fc54f
+
   EXPECT_TRUE(ParseThreeVectorAttribute(node, "scale", &parsed_vector3d));
   EXPECT_EQ(parsed_vector3d, expected_vector3d);
 }
 
 // Tests the ability to load a three vector from an XML attribute containing
 // a three vector.
-<<<<<<< HEAD
-GTEST_TEST(test_parse_three_vector, from_xml_attribute_scalar) {
-=======
 GTEST_TEST(test_parse_three_vector, node_attribute_input_scalar) {
->>>>>>> 325fc54f
   const char* xml_string =
       "<?xml version=\"1.0\" ?>\n"
       "<mesh scale=\"9.9\" />";
@@ -344,13 +280,6 @@
   XMLElement* node = xml_doc.FirstChildElement("mesh");
 
   Vector3d parsed_vector3d;
-<<<<<<< HEAD
-  Vector3d expected_vector3d;
-  expected_vector3d << 9.9, 9.9, 9.9;
-  EXPECT_TRUE(ParseThreeVectorAttribute(node, "scale", &parsed_vector3d));
-  EXPECT_EQ(parsed_vector3d, expected_vector3d);
-}
-=======
   parsed_vector3d << 0, 0, 0;
 
   Vector3d expected_vector3d;
@@ -379,5 +308,4 @@
   EXPECT_FALSE(ParseThreeVectorAttribute(node, nullptr, &parsed_vector3d));
   EXPECT_FALSE(ParseThreeVectorAttribute(nullptr, nullptr, &parsed_vector3d));
 }
->>>>>>> 325fc54f
 }